--- conflicted
+++ resolved
@@ -1,10 +1,6 @@
 import ICAL from 'ical.js';
 import { prisma } from '@/lib/prisma';
-<<<<<<< HEAD
-import { createRandomPasswordHash } from '@/lib/auth';
-=======
 import { generateRandomPasswordHash } from '@/lib/auth';
->>>>>>> cca884ea
 import type { Event as DbEvent } from '@prisma/client';
 
 type ImportMode = 'REMINDER' | 'SMART';
@@ -114,11 +110,7 @@
     const user =
         (await prisma.user.findUnique({ where: { email } })) ??
         (await prisma.user.create({
-<<<<<<< HEAD
-            data: { email, name: 'Importado', password: createRandomPasswordHash() },
-=======
             data: { email, name: 'Importado', password: generateRandomPasswordHash() },
->>>>>>> cca884ea
         }));
 
     const calendar =
