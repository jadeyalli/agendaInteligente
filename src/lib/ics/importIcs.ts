import ICAL from 'ical.js';
import { prisma } from '@/lib/prisma';
import type { Event as DbEvent } from '@prisma/client';

<<<<<<< HEAD
/* eslint-disable @typescript-eslint/no-explicit-any */

=======
>>>>>>> 5cdb83f9
type ImportMode = 'REMINDER' | 'SMART';

export type ImportIcsOptions = {
    userEmail?: string;          // dueño de eventos
    calendarName?: string;       // calendario destino
    mode?: ImportMode;           // 'REMINDER' | 'SMART'
    expandMonths?: number;       // para SMART (default 6)
};

function getText(prop?: any): string | undefined {
    if (!prop) return undefined;
    const v =
        prop.getFirstValue?.() ??
        prop.getValues?.()?.[0] ??
        prop._values?.[0] ??
        prop._value;
    return v != null ? String(v) : undefined;
}

function toDate(val: any): Date | null {
    if (!val) return null;
    try {
        return val.toJSDate();
    } catch {
        return null;
    }
}

function detectAllDay(comp: any): boolean {
    const dtstart = comp.getFirstPropertyValue('dtstart') as any;
    return !!dtstart?.isDate;
}

function extractTzid(comp: any): string | undefined {
    const p = comp.getFirstProperty('dtstart');
    const tzid = p?.getParameter?.('tzid') || p?._parameters?.tzid;
    return tzid ? String(tzid) : undefined;
}

function rruleString(comp: any): string | null {
    const rr = comp.getFirstProperty('rrule');
    if (!rr) return null;
    const v = rr._value ?? rr.getFirstValue?.();
    try {
        return v?.toString?.() ?? null;
    } catch {
        return null;
    }
}

function inferRepeatFromRRULE(rrule?: string | null) {
    if (!rrule) return 'NONE';
    const up = rrule.toUpperCase();
    if (up.includes('FREQ=DAILY')) return 'DAILY';
    if (up.includes('FREQ=WEEKLY')) return 'WEEKLY';
    if (up.includes('FREQ=MONTHLY')) return 'MONTHLY';
    if (up.includes('FREQ=YEARLY')) return 'YEARLY';
    return 'NONE';
}

function addDays(date: Date, days: number) {
    const d = new Date(date.getTime());
    d.setUTCDate(d.getUTCDate() + days);
    return d;
}

function minutesDiff(a: Date, b: Date) {
    return Math.max(1, Math.round((b.getTime() - a.getTime()) / 60000));
}

const DAY_MS = 24 * 60 * 60 * 1000;
const HOUR_MS = 60 * 60 * 1000;

function ensureDurationMs(start: Date, end: Date | null, isAllDay: boolean): number {
    if (end && end.getTime() > start.getTime()) {
        return end.getTime() - start.getTime();
    }
    if (isAllDay) {
        return DAY_MS;
    }
    return HOUR_MS;
}

function toAllDayBounds(start: Date, end: Date | null): { start: Date; end: Date } {
    const startUtc = new Date(Date.UTC(start.getUTCFullYear(), start.getUTCMonth(), start.getUTCDate()));

    if (!end) {
        return { start: startUtc, end: new Date(startUtc.getTime() + DAY_MS) };
    }

    const endUtc = new Date(Date.UTC(end.getUTCFullYear(), end.getUTCMonth(), end.getUTCDate()));
    if (endUtc.getTime() <= startUtc.getTime()) {
        return { start: startUtc, end: new Date(startUtc.getTime() + DAY_MS) };
    }

    return { start: startUtc, end: endUtc };
}

function allDayBoundsFromDate(start: Date, durationMs: number): { start: Date; end: Date } {
    const startUtc = new Date(Date.UTC(start.getUTCFullYear(), start.getUTCMonth(), start.getUTCDate()));
    return { start: startUtc, end: new Date(startUtc.getTime() + durationMs) };
}

async function ensureUserAndCalendar(email: string, calendarName: string) {
    const user =
        (await prisma.user.findUnique({ where: { email } })) ??
        (await prisma.user.create({ data: { email, name: 'Importado' } }));

    const calendar =
        (await prisma.calendar.findFirst({
            where: { userId: user.id, name: calendarName },
        })) ??
        (await prisma.calendar.create({
            data: { userId: user.id, name: calendarName, timezone: 'UTC' },
        }));

    return { user, calendar };
}

/** Expande una VEVENT recurrente hasta 'until' (incluido aprox.) */
function expandOccurrences(comp: any, until: Date): Date[] {
    const ev = new ICAL.Event(comp);
    const dates: Date[] = [];

    if (!ev.isRecurring()) {
        const s = ev.startDate?.toJSDate?.();
        if (s) dates.push(s);
        return dates;
    }

    const it = ev.iterator();
    const limit = ICAL.Time.fromJSDate(until);
    let next: any;
    while ((next = it.next())) {
        if (next.compare(limit) > 0) break;
        dates.push(next.toJSDate());
    }
    return dates;
}

/**
 * Importa el contenido ICS y aplica reglas:
 *  - REMINDER => todos los eventos se convierten en recordatorios de día completo sin participación en el motor inteligente.
 *  - SMART    => los eventos con horario se registran como relevantes flexibles respetando la frecuencia; los all-day continúan como recordatorios.
 */
export async function importIcsFromText(
    icsText: string,
    opts: ImportIcsOptions = {},
): Promise<{ importedIds: string[] }> {
    const {
        userEmail = 'demo@local',
        calendarName = 'Personal',
        mode = 'REMINDER',
        expandMonths = 6,
    } = opts;

    const jcal = ICAL.parse(icsText);
    const vcal = new ICAL.Component(jcal);
    const vevents = vcal.getAllSubcomponents('vevent');

    const { user, calendar } = await ensureUserAndCalendar(userEmail, calendarName);

    const importedIds: string[] = [];

    for (const comp of vevents) {
        const uid = getText(comp.getFirstProperty('uid'));
        const summary = getText(comp.getFirstProperty('summary')) ?? '(Sin título)';
        const description = getText(comp.getFirstProperty('description')) ?? null;
        const location = getText(comp.getFirstProperty('location')) ?? null;
        const statusIcal = (getText(comp.getFirstProperty('status')) as DbEvent['statusIcal']) ?? 'CONFIRMED';
        const seqStr = getText(comp.getFirstProperty('sequence'));
        const sequence = seqStr ? Number(seqStr) : 0;

        const dtstartVal = comp.getFirstPropertyValue('dtstart') as any;
        const dtendVal = comp.getFirstPropertyValue('dtend') as any;
        const start = toDate(dtstartVal)!;
        let end = toDate(dtendVal);
        const isAllDay = detectAllDay(comp);
        if (isAllDay && !end) end = addDays(start, 1);

        const tzid = extractTzid(comp) || 'UTC';
        const rrule = rruleString(comp);
        const repeat = inferRepeatFromRRULE(rrule);

        const whereByUid = uid
            ? { calendarId_uid: { calendarId: calendar.id, uid } as any }
            : null;

        const durationMs = ensureDurationMs(start, end ?? null, isAllDay);
        const computedEnd = end ?? new Date(start.getTime() + durationMs);

        if (mode === 'REMINDER' || (mode === 'SMART' && isAllDay)) {
            const { start: allDayStart, end: allDayEnd } = toAllDayBounds(start, end ?? null);
            const reminderDurationMinutes = minutesDiff(allDayStart, allDayEnd);
            const reminderDurationMs = reminderDurationMinutes * 60 * 1000;

            const reminderBase = {
                userId: user.id,
                calendarId: calendar.id,
                kind: 'EVENTO' as const,
                title: summary,
                description,
                location,
                tzid,
                isAllDay: true,
                transparency: 'TRANSPARENT' as DbEvent['transparency'],
                participatesInScheduling: false,
                isFixed: false,
                priority: 'RECORDATORIO' as const,
                statusIcal,
                sequence,
                category: 'AVISO',
                status: 'SCHEDULED' as const,
                window: 'NONE' as const,
                windowStart: null,
                windowEnd: null,
                durationMinutes: reminderDurationMinutes,
            };

            const hasReminderRrule = !!rrule;

            if (hasReminderRrule) {
                if (uid) {
                    const existing = await prisma.event.findFirst({
                        where: {
                            calendarId: calendar.id,
                            uid,
                        },
                    });
                    if (existing) {
                        await prisma.event.deleteMany({
                            where: {
                                OR: [
                                    { id: existing.id },
                                    { originEventId: existing.id },
                                ],
                            },
                        });
                    }
                }

                const now = new Date();
                const until = new Date(now);
                until.setUTCMonth(until.getUTCMonth() + (expandMonths || 6));

                const occurrences = expandOccurrences(comp, until);
                const ordered = occurrences.length
                    ? occurrences.sort((a, b) => a.getTime() - b.getTime())
                    : [start];

                const masterOcc = ordered[0];
                const masterBounds = masterOcc
                    ? allDayBoundsFromDate(masterOcc, reminderDurationMs)
                    : { start: allDayStart, end: allDayEnd };

                const masterData = {
                    ...reminderBase,
                    start: masterBounds.start,
                    end: masterBounds.end,
                    repeat: repeat as any,
                    rrule: rrule ?? null,
                    ...(uid ? { uid } : {}),
                };

                const master = await prisma.event.create({ data: masterData });
                importedIds.push(master.id);

                const rest = ordered.slice(1);
                if (rest.length) {
                    const tx = rest.map((occ) => {
                        const bounds = allDayBoundsFromDate(occ, reminderDurationMs);
                        return prisma.event.create({
                            data: {
                                ...reminderBase,
                                originEventId: master.id,
                                start: bounds.start,
                                end: bounds.end,
                                repeat: 'NONE',
                                rrule: null,
                            },
                        });
                    });
                    const created = await prisma.$transaction(tx);
                    created.forEach((ev) => importedIds.push(ev.id));
                }
                continue;
            }

            const reminderData = {
                ...reminderBase,
                start: allDayStart,
                end: allDayEnd,
                repeat: repeat as any,
                rrule: rrule ?? null,
            };

            if (whereByUid) {
                const saved = await prisma.event.upsert({
                    where: whereByUid,
                    update: reminderData,
                    create: uid ? { ...reminderData, uid } : reminderData,
                });
                importedIds.push(saved.id);
            } else {
                const saved = await prisma.event.create({ data: reminderData });
                importedIds.push(saved.id);
            }
            continue;
        }

        const smartBase = {
            userId: user.id,
            calendarId: calendar.id,
            kind: 'EVENTO' as const,
            title: summary,
            description,
            location,
            tzid,
            isAllDay: false,
            transparency: 'OPAQUE' as DbEvent['transparency'],
            participatesInScheduling: true,
            isFixed: false,
            priority: 'RELEVANTE' as const,
            statusIcal,
            sequence,
            category: null,
            status: 'SCHEDULED' as const,
            window: 'NONE' as const,
            windowStart: null,
            windowEnd: null,
        };

        const smartDurationMinutes = Math.max(1, Math.round(durationMs / 60000));
        const hasRrule = !!rrule;

        if (hasRrule) {
            if (uid) {
                const existing = await prisma.event.findFirst({
                    where: {
                        calendarId: calendar.id,
                        uid,
                    },
                });
                if (existing) {
                    await prisma.event.deleteMany({
                        where: {
                            OR: [
                                { id: existing.id },
                                { originEventId: existing.id },
                            ],
                        },
                    });
                }
            }

            const now = new Date();
            const until = new Date(now);
            until.setUTCMonth(until.getUTCMonth() + (expandMonths || 6));

            const occurrences = expandOccurrences(comp, until);
            const ordered = occurrences.length ? occurrences.sort((a, b) => a.getTime() - b.getTime()) : [start];

            const masterStart = ordered[0];
            const masterEnd = new Date(masterStart.getTime() + durationMs);
            const masterData = {
                ...smartBase,
                start: masterStart,
                end: masterEnd,
                durationMinutes: smartDurationMinutes,
                repeat: repeat as any,
                rrule: rrule ?? null,
                ...(uid ? { uid } : {}),
            };
            const master = await prisma.event.create({ data: masterData });
            importedIds.push(master.id);

            const rest = ordered.slice(1);
            for (const occ of rest) {
                const occEnd = new Date(occ.getTime() + durationMs);
                const child = await prisma.event.create({
                    data: {
                        ...smartBase,
                        originEventId: master.id,
                        start: occ,
                        end: occEnd,
                        durationMinutes: smartDurationMinutes,
                        repeat: 'NONE',
                        rrule: null,
                    },
                });
                importedIds.push(child.id);
            }
            continue;
        }

        if (whereByUid) {
            const saved = await prisma.event.upsert({
                where: whereByUid,
                update: {
                    ...smartBase,
                    start,
                    end: computedEnd,
                    durationMinutes: smartDurationMinutes,
                    repeat: repeat as any,
                    rrule: rrule ?? null,
                },
                create: uid
                    ? {
                          ...smartBase,
                          start,
                          end: computedEnd,
                          durationMinutes: smartDurationMinutes,
                          repeat: repeat as any,
                          rrule: rrule ?? null,
                          uid,
                      }
                    : {
                          ...smartBase,
                          start,
                          end: computedEnd,
                          durationMinutes: smartDurationMinutes,
                          repeat: repeat as any,
                          rrule: rrule ?? null,
                      },
            });
            importedIds.push(saved.id);
        } else {
            const saved = await prisma.event.create({
                data: {
                    ...smartBase,
                    start,
                    end: computedEnd,
                    durationMinutes: smartDurationMinutes,
                    repeat: repeat as any,
                    rrule: rrule ?? null,
                },
            });
            importedIds.push(saved.id);
        }
    }

    return { importedIds };
}

/** Variante para CLI o node: lee un archivo y llama a importIcsFromText */
import { readFileSync } from 'node:fs';
export async function importIcsFromFile(
    filePath: string,
    opts?: ImportIcsOptions,
) {
    const icsText = readFileSync(filePath, 'utf8');
    return importIcsFromText(icsText, opts);
}<|MERGE_RESOLUTION|>--- conflicted
+++ resolved
@@ -2,11 +2,6 @@
 import { prisma } from '@/lib/prisma';
 import type { Event as DbEvent } from '@prisma/client';
 
-<<<<<<< HEAD
-/* eslint-disable @typescript-eslint/no-explicit-any */
-
-=======
->>>>>>> 5cdb83f9
 type ImportMode = 'REMINDER' | 'SMART';
 
 export type ImportIcsOptions = {
