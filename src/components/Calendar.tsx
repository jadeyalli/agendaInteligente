'use client';

<<<<<<< HEAD
import React, { useEffect, useMemo, useRef, useState } from 'react';
import type { EventInput } from '@fullcalendar/core';
=======
import { useEffect, useMemo, useRef, useState } from 'react';
>>>>>>> 5cdb83f9
import FullCalendar from '@fullcalendar/react';
import dayGridPlugin from '@fullcalendar/daygrid';
import timeGridPlugin from '@fullcalendar/timegrid';
import interactionPlugin from '@fullcalendar/interaction';
import multiMonthPlugin from '@fullcalendar/multimonth';
import esLocale from '@fullcalendar/core/locales/es';

import CreateEditModal, { type CreateModalSubmitPayload } from '@/components/create/Modal';
import IcsImportModal from '@/components/ics/IcsImportModal';
import EventPreviewModal, { type EventRow as PreviewRow } from '@/components/EventPreviewModal';

import { THEMES, currentTheme } from '@/theme/themes';
import {
  dateToDateStringLocal,      // ✅ NUEVO
  dateToTimeStringLocal,       // ✅ NUEVO
  dateAndTimeToDateLocal,      // ✅ NUEVO
  debugDateFull,               // ✅ NUEVO (para debug)
  isoToDate,
} from '@/lib/timezone';

export type ViewId = 'timeGridDay' | 'timeGridWeek' | 'dayGridMonth' | 'multiMonthYear';
export type CalendarMeta = { view: ViewId; title: string; start: Date; end: Date };
export type CalendarProps = { onViewChange?: (meta: CalendarMeta) => void };

type PriorityCode = 'CRITICA' | 'URGENTE' | 'RELEVANTE' | 'OPCIONAL' | 'RECORDATORIO';

type EventRow = {
  id: string;
  kind: 'EVENTO' | 'TAREA' | 'SOLICITUD';
  title: string;
  description?: string | null;
  category?: string | null;
<<<<<<< HEAD
  priority?: PriorityCode | null;
=======
  priority?: 'CRITICA' | 'URGENTE' | 'RELEVANTE' | 'OPCIONAL' | 'RECORDATORIO' | null;
>>>>>>> 5cdb83f9

  // tiempo
  start?: string | null;
  end?: string | null;
  isAllDay?: boolean | null;

  // tarea
  dueDate?: string | null;

  // ventana
  window?: 'NONE' | 'PRONTO' | 'SEMANA' | 'MES' | 'RANGO' | null;
  windowStart?: string | null;
  windowEnd?: string | null;
};

type ModalInitialEvent = {
  kind: 'EVENTO';
  title: string;
  description: string;
  category: string;
  priority: PriorityCode;
  repeat: 'NONE';
  window: 'NONE';
  date: string;
  timeStart: string;
  timeEnd: string;
};

type ModalInitialTask = {
  kind: 'TAREA';
  title: string;
  description: string;
  category: string;
  repeat: 'NONE';
  dueDate: string;
};

type ModalInitial = ModalInitialEvent | ModalInitialTask;

export default function Calendar({ onViewChange }: CalendarProps) {
  // === tema (escucha cambios emitidos por la página) ===
  const [theme, setTheme] = useState(currentTheme());
  useEffect(() => {
    const onChange = () => setTheme(currentTheme());
    window.addEventListener('ai-theme-change', onChange);
    return () => window.removeEventListener('ai-theme-change', onChange);
  }, []);

  // === estado calendario ===
  const [view, setView] = useState<ViewId>('timeGridWeek');
  const [weekends, setWeekends] = useState(true);
  const [title, setTitle] = useState<string>('');

  const [openCreate, setOpenCreate] = useState(false);
  const [creating, setCreating] = useState(false);

  const [openEdit, setOpenEdit] = useState(false);
  const [editInitial, setEditInitial] = useState<ModalInitial | null>(null);
  const [editingId, setEditingId] = useState<string | null>(null);

  const [openImport, setOpenImport] = useState(false);

  // Vista previa
  const [openPreview, setOpenPreview] = useState(false);
  const [selected, setSelected] = useState<PreviewRow | null>(null);
  const [deleting, setDeleting] = useState(false);

  // datos del backend y rango visible
  const [rows, setRows] = useState<EventRow[]>([]);
  const [loading, setLoading] = useState(false);
  const [visibleRange, setVisibleRange] = useState<{ start: Date; end: Date } | null>(null);

  const calendarRef = useRef<FullCalendar | null>(null);
  const api = () => calendarRef.current?.getApi();

  // evita loops al cambiar vista/rango
  const lastMetaRef = useRef<{ view: ViewId; title: string; startMs: number; endMs: number } | null>(null);

  // helper: YYYY-MM-DD
  const toDateOnly = (d: string | Date | null | undefined) => {
    if (!d) return null;
    const s = typeof d === 'string' ? d : d.toISOString();
    return s.slice(0, 10);
  };

  // ====== Cargar eventos del backend (usuario demo) ======
  async function loadEvents() {
    try {
      setLoading(true);
      const res = await fetch('/api/events?scope=all', { cache: 'no-store' });
      if (!res.ok) throw new Error('No se pudieron cargar los eventos');
      const data = await res.json();
      setRows(Array.isArray(data) ? data : []);
    } catch (e) {
      console.error(e);
    } finally {
      setLoading(false);
    }
  }

  useEffect(() => { loadEvents(); }, []);

  // ====== Crear desde el modal ======
  async function handleCreateFromModal(payload: CreateModalSubmitPayload) {
    try {
      setCreating(true);
      const res = await fetch('/api/events', {
        method: 'POST', headers: { 'Content-Type': 'application/json' }, body: JSON.stringify(payload),
      });
      if (!res.ok) {
        const err = await res.json().catch(() => ({}));
        throw new Error(err.error || 'No se pudo crear');
      }
      setOpenCreate(false);
      await loadEvents();
    } catch (e: unknown) {
      const message = e instanceof Error ? e.message : 'Error al crear';
      alert(message);
    } finally {
      setCreating(false);
    }
  }

  // ====== Editar desde el modal ======
  async function handleEditFromModal(payload: CreateModalSubmitPayload) {
    if (!editingId) return;
    try {
      setCreating(true);
      const res = await fetch(`/api/events?id=${encodeURIComponent(editingId)}`, {
        method: 'PATCH',
        headers: { 'Content-Type': 'application/json' },
        body: JSON.stringify(payload),
      });
      if (!res.ok) {
        const err = await res.json().catch(() => ({}));
        throw new Error(err.error || 'No se pudo actualizar');
      }
      setOpenEdit(false);
      setEditingId(null);
      await loadEvents();
    } catch (e: unknown) {
      const message = e instanceof Error ? e.message : 'Error al actualizar';
      alert(message);
    } finally {
      setCreating(false);
    }
  }

  // ====== Eliminar ======
  async function handleDelete(e: PreviewRow) {
    try {
      setDeleting(true);
      const res = await fetch(`/api/events?id=${encodeURIComponent(e.id)}`, { method: 'DELETE' });
      if (!res.ok) {
        const err = await res.json().catch(() => ({}));
        throw new Error(err.error || 'No se pudo eliminar');
      }
      setOpenPreview(false);
      setSelected(null);
      await loadEvents();
    } catch (err: unknown) {
      const message = err instanceof Error ? err.message : 'Error al eliminar';
      alert(message);
    } finally {
      setDeleting(false);
    }
  }

<<<<<<< HEAD
  // Mapea EventRow a los valores iniciales de CreateEditModal
  function mapRowToEditInitial(row: EventRow): ModalInitial {
    if (row.kind === 'TAREA') {
      return {
        kind: 'TAREA',
        title: row.title,
        description: row.description ?? '',
        category: row.category ?? '',
        repeat: 'NONE',
        dueDate: row.dueDate ? row.dueDate.slice(0, 10) : '',
      };
    }
    const date = row.start ? row.start.slice(0, 10) : '';
    const timeStart = row.start ? new Date(row.start).toISOString().slice(11, 16) : '';
    const timeEnd = row.end ? new Date(row.end).toISOString().slice(11, 16) : '';
=======
function mapRowToEditInitial(row: EventRow) {
  // Si es TAREA
  if (row.kind === 'TAREA') {
    const dueDate = row.dueDate ? isoToDate(row.dueDate) : null;
>>>>>>> 5cdb83f9
    return {
      kind: 'TAREA',
      title: row.title,
      description: row.description ?? '',
      category: row.category ?? '',
<<<<<<< HEAD
      priority: row.priority ?? 'RELEVANTE',
=======
      priority: (row.priority ?? 'RELEVANTE') as any,
>>>>>>> 5cdb83f9
      repeat: 'NONE',
      dueDate: dateToDateStringLocal(dueDate),  // ✅ CAMBIO: dateToDateStringLocal
    };
  }

  // Si es EVENTO o RECORDATORIO
  const startDate = row.start ? isoToDate(row.start) : null;
  const endDate = row.end ? isoToDate(row.end) : null;

  // ✅ DEBUG
  debugDateFull('START en mapRowToEditInitial', startDate);
  debugDateFull('END en mapRowToEditInitial', endDate);

  return {
    kind: 'EVENTO',
    title: row.title,
    description: row.description ?? '',
    category: row.category ?? '',
    priority: (row.priority ?? 'RELEVANTE') as any,
    repeat: 'NONE',
    window: 'NONE',
    // ✅ CAMBIOS PRINCIPALES:
    date: dateToDateStringLocal(startDate),      // Local, no UTC
    timeStart: dateToTimeStringLocal(startDate), // Local, no UTC
    timeEnd: dateToTimeStringLocal(endDate),     // Local, no UTC
  };
}
  // ====== Mapeo a FullCalendar con colores del tema ======
  const fcEvents = useMemo<EventInput[]>(() => {
    if (!rows.length) return [];
    const out: EventInput[] = [];

    const labelColors = THEMES[theme].labels;
    const labelFgs = THEMES[theme].labelsFg;

    for (const row of rows) {
      const kind = row.kind || 'EVENTO';
      const startStr = row.start || null;
      const endStr = row.end || null;
      const dueStr = row.dueDate || null;
      const windowCode = row.window || 'NONE';
<<<<<<< HEAD
      const p: PriorityCode = row.priority ?? 'RELEVANTE';
=======
      const p = (row.priority || 'RELEVANTE') as 'CRITICA' | 'URGENTE' | 'RELEVANTE' | 'OPCIONAL' | 'RECORDATORIO';
>>>>>>> 5cdb83f9
      const classNames = [`prio-${p}`];

      // 1) Eventos con start/end
      if (startStr) {
        if (row.isAllDay) {
          const sDay = toDateOnly(startStr)!;
          const eDay = endStr ? toDateOnly(endStr)! : undefined;
          out.push({
            id: row.id,
            title: row.title,
            start: sDay,
            end: eDay,
            allDay: true,
            classNames,
            color: labelColors[p],
            textColor: labelFgs[p],
            extendedProps: { kind, priority: row.priority, raw: row },
          });
        } else {
          out.push({
            id: row.id,
            title: row.title,
            start: startStr,
            end: endStr ?? undefined,
            allDay: !!row.isAllDay,
            classNames,
            color: labelColors[p],
            textColor: labelFgs[p],
            extendedProps: { kind, priority: row.priority, raw: row },
          });
        }
        continue;
      }

      // 2) Tareas con dueDate -> allDay ese día
      if (kind === 'TAREA' && dueStr) {
        out.push({
          id: row.id,
          title: `🗒️ ${row.title}`,
          start: toDateOnly(dueStr)!,
          allDay: true,
          classNames,
          color: labelColors[p],
          textColor: labelFgs[p],
          extendedProps: { kind, priority: row.priority, raw: row },
        });
        continue;
      }

      // 3) Ventanas visuales opcionales
      if (windowCode && windowCode !== 'NONE') {
        if (windowCode === 'RANGO' && row.windowStart) {
          const sDay = toDateOnly(row.windowStart)!;
          const eDay = row.windowEnd ? toDateOnly(row.windowEnd)! : undefined;
          out.push({
            id: `${row.id}-win`,
            title: row.title,
            start: sDay,
            end: eDay,
            display: 'background',
            classNames: ['bg-window-range'],
            allDay: true,
            extendedProps: { kind, priority: row.priority, raw: row, isWindow: true },
          });
        } else if (visibleRange) {
          out.push({
            id: `${row.id}-winv`,
            title: row.title,
            start: visibleRange.start,
            end: visibleRange.end,
            display: 'background',
            classNames: ['bg-window-soft'],
            extendedProps: { kind, priority: row.priority, raw: row, isWindow: true, code: windowCode },
          });
        }
      }
    }

    return out;
  }, [rows, visibleRange, theme]);

  // Navegación
  const changeView = (v: ViewId) => { setView(v); api()?.changeView(v); };
  const prev = () => api()?.prev();
  const next = () => api()?.next();
  const today = () => api()?.today();

  // Estilos botones
  const viewBtn = (active: boolean) =>
    [
      'inline-flex items-center justify-center rounded-lg border px-3 py-1.5 text-sm font-medium transition',
      active
        ? 'bg-[var(--fg)] text-[var(--bg)] border-[var(--fg)]'
        : 'bg-[var(--surface)] text-[var(--fg)] border-slate-300 hover:bg-slate-100',
    ].join(' ');
  const navBtn =
    'inline-flex items-center rounded-lg border border-slate-300 px-3 py-1.5 text-sm font-medium transition bg-[var(--surface)] text-[var(--fg)] hover:bg-slate-100';
  const arrowBtn =
    'inline-flex items-center rounded-lg border border-slate-300 px-3 py-1.5 text-sm font-medium transition bg-[var(--surface)] text-[var(--fg)] hover:bg-slate-100 focus:outline-none focus:ring-2 focus:ring-blue-500/30';

  return (
    <div className="min-h-screen bg-[var(--bg)] text-[var(--fg)]" style={{ fontFamily: 'Inter, ui-sans-serif, system-ui' }}>
      <div className="mx-auto max-w-6xl px-6 py-8">
        {/* Toolbar */}
        <header className="mb-4 flex flex-col gap-3 sm:mb-6">
          <div className="flex flex-col gap-3 sm:flex-row sm:items-center sm:justify-between">
            {/* IZQUIERDA */}
            <div className="flex items-center gap-3">
              <button className={navBtn} type="button" onClick={today}>Hoy</button>
              <div className="text-base font-semibold text-[var(--fg)]">{title || ' '}</div>
            </div>

            {/* DERECHA */}
            <div className="flex flex-wrap items-center gap-2">
              <div className="flex items-center gap-2 text-[var(--fg)]">
                <button className={viewBtn(view === 'timeGridDay')} onClick={() => changeView('timeGridDay')} type="button">Día</button>
                <button className={viewBtn(view === 'timeGridWeek')} onClick={() => changeView('timeGridWeek')} type="button">Semana</button>
                <button className={viewBtn(view === 'dayGridMonth')} onClick={() => changeView('dayGridMonth')} type="button">Mes</button>
                <button className={viewBtn(view === 'multiMonthYear')} onClick={() => changeView('multiMonthYear')} type="button">Año</button>
              </div>

              {/* Flechas */}
              <div className="flex items-center gap-2">
                <button className={arrowBtn} type="button" onClick={prev}>◀</button>
                <button className={arrowBtn} type="button" onClick={next}>▶</button>
              </div>

              {/* Toggle fines de semana */}
              <label className="relative inline-flex select-none items-center gap-2 pl-2">
                <span className="text-sm text-[var(--fg)]">Fines de semana</span>
                <input
                  type="checkbox"
                  className="peer sr-only"
                  checked={weekends}
                  onChange={(e) => setWeekends(e.target.checked)}
                />
                <span className="relative h-6 w-10 rounded-full bg-slate-300 transition-colors peer-checked:bg-blue-600">
                  <span className="absolute left-0.5 top-0.5 h-5 w-5 rounded-full bg-white shadow transition-transform peer-checked:translate-x-4" />
                </span>
              </label>

              {/* Crear */}
              <button
                className="ml-2 inline-flex items-center rounded-xl bg-[var(--fg)] px-4 py-2 text-[var(--bg)] transition hover:opacity-90 disabled:opacity-60"
                onClick={() => setOpenCreate(true)}
                type="button"
                disabled={creating}
              >
                {creating ? 'Creando…' : 'Crear'}
              </button>
              <button
                className="ml-2 inline-flex items-center rounded-xl border border-slate-300 bg-[var(--surface)] px-4 py-2 text-[var(--fg)] hover:bg-slate-100"
                onClick={() => setOpenImport(true)}
                type="button"
              >
                Importar .ICS
              </button>
            </div>
          </div>
        </header>

        {/* Calendario */}
        <div className="rounded-2xl border border-slate-200 bg-[var(--surface)] p-3 sm:p-4 shadow-sm">
          <FullCalendar
            ref={calendarRef}
            plugins={[dayGridPlugin, timeGridPlugin, interactionPlugin, multiMonthPlugin]}
            locales={[esLocale]}
            locale="es"
            initialView={view}
            headerToolbar={false}
            weekends={weekends}
            navLinks
            nowIndicator
            expandRows
            stickyHeaderDates
            height="auto"
            slotDuration="00:30:00"
            slotMinTime="05:00:00"
            slotMaxTime="23:00:00"
            allDaySlot
            selectable
            selectMirror
            editable={false}
            views={{
              dayGridMonth: { dayMaxEventRows: 5 },
              multiMonthYear: { type: 'multiMonth', duration: { years: 1 }, multiMonthMaxColumns: 4 },
            }}
            dayHeaderFormat={{ weekday: 'short', day: 'numeric' }}
            slotLabelFormat={{ hour: '2-digit', minute: '2-digit', hour12: false }}
            weekNumberCalculation="ISO"

            events={fcEvents}

            eventClick={(info) => {
              const raw = info.event.extendedProps?.raw as PreviewRow | undefined;
              if (!raw) return;
              setSelected(raw);
              setOpenPreview(true);
            }}
            dateClick={(arg) => {
              api()?.changeView('timeGridDay', arg.date);
              setView('timeGridDay');
            }}
            navLinkDayClick={(date) => {
              api()?.changeView('timeGridDay', date);
              setView('timeGridDay');
            }}
            datesSet={({ view: v, start, end }) => {
              const vtype = v.type as ViewId;
              const newTitle = v.title;
              const startMs = start.getTime();
              const endMs = end.getTime();

              const last = lastMetaRef.current;
              const changed =
                !last ||
                last.view !== vtype ||
                last.title !== newTitle ||
                last.startMs !== startMs ||
                last.endMs !== endMs;

              if (!changed) return;

              setTitle(newTitle);
              onViewChange?.({ view: vtype, title: newTitle, start, end });
              setVisibleRange({ start, end });

              lastMetaRef.current = { view: vtype, title: newTitle, startMs, endMs };
            }}

            eventContent={(arg) => {
              const timeText = arg.timeText ? `${arg.timeText} ` : '';
              return (
                <div className="truncate text-xs sm:text-[13px] font-medium text-[var(--fg)]">
                  <span className="text-[var(--muted)]">{timeText}</span>
                  <span>{arg.event.title}</span>
                </div>
              );
            }}
            dayCellDidMount={(info) => {
              if (info.isToday) info.el.classList.add('fc-is-today-strong');
            }}
          />
          {loading ? <div className="mt-2 text-sm text-[var(--muted)]">Cargando eventos…</div> : null}
        </div>
      </div>

      {/* Modal Crear */}
      <CreateEditModal
        open={openCreate}
        mode="create"
        initialTab="evento"
        onSubmit={handleCreateFromModal}
        onClose={() => setOpenCreate(false)}
      />

      {/* Modal Editar */}
      <CreateEditModal
        open={openEdit}
        mode="edit"
        initialTab="evento"
        initialValues={editInitial ?? undefined}
        onSubmit={handleEditFromModal}
        onClose={() => {
          setOpenEdit(false);
          setEditingId(null);
        }}
      />

      <IcsImportModal
        open={openImport}
        onClose={() => setOpenImport(false)}
        onImported={async () => { await loadEvents(); }}
      />

      {/* Vista previa */}
      <EventPreviewModal
        open={openPreview}
        event={selected}
        deleting={deleting}
        onClose={() => { setOpenPreview(false); setSelected(null); }}
        onEdit={(e) => {
          setOpenPreview(false);
          setEditingId(e.id);
          setEditInitial(mapRowToEditInitial(e));
          setOpenEdit(true);
        }}
        onDelete={(e) => { void handleDelete(e); }}
      />
    </div>
  );
}<|MERGE_RESOLUTION|>--- conflicted
+++ resolved
@@ -1,11 +1,6 @@
 'use client';
 
-<<<<<<< HEAD
-import React, { useEffect, useMemo, useRef, useState } from 'react';
-import type { EventInput } from '@fullcalendar/core';
-=======
 import { useEffect, useMemo, useRef, useState } from 'react';
->>>>>>> 5cdb83f9
 import FullCalendar from '@fullcalendar/react';
 import dayGridPlugin from '@fullcalendar/daygrid';
 import timeGridPlugin from '@fullcalendar/timegrid';
@@ -38,11 +33,7 @@
   title: string;
   description?: string | null;
   category?: string | null;
-<<<<<<< HEAD
-  priority?: PriorityCode | null;
-=======
   priority?: 'CRITICA' | 'URGENTE' | 'RELEVANTE' | 'OPCIONAL' | 'RECORDATORIO' | null;
->>>>>>> 5cdb83f9
 
   // tiempo
   start?: string | null;
@@ -211,38 +202,16 @@
     }
   }
 
-<<<<<<< HEAD
-  // Mapea EventRow a los valores iniciales de CreateEditModal
-  function mapRowToEditInitial(row: EventRow): ModalInitial {
-    if (row.kind === 'TAREA') {
-      return {
-        kind: 'TAREA',
-        title: row.title,
-        description: row.description ?? '',
-        category: row.category ?? '',
-        repeat: 'NONE',
-        dueDate: row.dueDate ? row.dueDate.slice(0, 10) : '',
-      };
-    }
-    const date = row.start ? row.start.slice(0, 10) : '';
-    const timeStart = row.start ? new Date(row.start).toISOString().slice(11, 16) : '';
-    const timeEnd = row.end ? new Date(row.end).toISOString().slice(11, 16) : '';
-=======
 function mapRowToEditInitial(row: EventRow) {
   // Si es TAREA
   if (row.kind === 'TAREA') {
     const dueDate = row.dueDate ? isoToDate(row.dueDate) : null;
->>>>>>> 5cdb83f9
     return {
       kind: 'TAREA',
       title: row.title,
       description: row.description ?? '',
       category: row.category ?? '',
-<<<<<<< HEAD
-      priority: row.priority ?? 'RELEVANTE',
-=======
       priority: (row.priority ?? 'RELEVANTE') as any,
->>>>>>> 5cdb83f9
       repeat: 'NONE',
       dueDate: dateToDateStringLocal(dueDate),  // ✅ CAMBIO: dateToDateStringLocal
     };
@@ -284,11 +253,7 @@
       const endStr = row.end || null;
       const dueStr = row.dueDate || null;
       const windowCode = row.window || 'NONE';
-<<<<<<< HEAD
-      const p: PriorityCode = row.priority ?? 'RELEVANTE';
-=======
       const p = (row.priority || 'RELEVANTE') as 'CRITICA' | 'URGENTE' | 'RELEVANTE' | 'OPCIONAL' | 'RECORDATORIO';
->>>>>>> 5cdb83f9
       const classNames = [`prio-${p}`];
 
       // 1) Eventos con start/end
