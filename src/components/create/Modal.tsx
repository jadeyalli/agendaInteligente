--- conflicted
+++ resolved
@@ -17,17 +17,8 @@
   dateAndTimeToDateLocal,
   dateStringToEndOfDay,
   dateStringToStartOfDay,
-<<<<<<< HEAD
   resolveBrowserTimezone,
 } from "@/lib/timezone";
-=======
-} from "@/lib/datetime";
-
-import {
-  dateAndTimeToDateLocal,  // ✅ NUEVO: para crear Date desde inputs locales
-  debugDateFull,           // ✅ NUEVO: para debug
-} from '@/lib/timezone';
->>>>>>> afb7d442
 
 /** =========================================================
  * CreateEditModal
@@ -36,10 +27,6 @@
 type Priority = "CRITICA" | "URGENTE" | "RELEVANTE" | "OPCIONAL" | "RECORDATORIO";
 type RepeatRule = "NONE" | "DAILY" | "WEEKLY" | "MONTHLY" | "YEARLY";
 type AvailabilityWindow = "NONE" | "PRONTO" | "SEMANA" | "MES" | "RANGO";
-<<<<<<< HEAD
-=======
-
->>>>>>> afb7d442
 type EventForm = {
   kind: "EVENTO";
   title: string;
@@ -205,7 +192,6 @@
   timeStart: "",
   timeEnd: "",
 });
-<<<<<<< HEAD
 const defaultRequest = (): RequestForm => ({
   kind: "SOLICITUD",
   title: "",
@@ -215,43 +201,17 @@
   window: "NONE",
   windowStart: "",
   windowEnd: "",
-=======
-
-const defaultReminder = (): ReminderForm => ({
-  kind: "RECORDATORIO",
-  title: "",
-  description: "",
-  category: "",
-  isAllDay: false,
-  repeat: "NONE",
->>>>>>> afb7d442
   date: "",
   timeStart: "",
   timeEnd: "",
 });
 
-<<<<<<< HEAD
 // “Map a Prisma-like payload”
 function mapEvent(f: EventForm, timeZone: string) {
   const startAt = dateAndTimeToDateLocal(f.date, f.timeStart, timeZone);
   const endAt = dateAndTimeToDateLocal(f.date, f.timeEnd, timeZone);
   const windowStartAt = f.window === "RANGO" ? dateStringToStartOfDay(f.windowStart, timeZone) : null;
   const windowEndAt = f.window === "RANGO" ? dateStringToEndOfDay(f.windowEnd, timeZone) : null;
-=======
-// “Map a Prisma-like payload” para EVENTO (no solapable)
-import {
-  dateAndTimeToDate,
-  dateToDateString,
-  dateToTimeString,
-} from '@/lib/timezone';
-
-// Map para EVENTO (no solapable)
-function mapEvent(f: EventForm) {
-  const startAt = dateAndTimeToDateLocal(f.date, f.timeStart);
-  const endAt = dateAndTimeToDateLocal(f.date, f.timeEnd);
-  const windowStartAt = f.window === "RANGO" ? dateStringToStartOfDay(f.windowStart) : null;
-  const windowEndAt = f.window === "RANGO" ? dateStringToEndOfDay(f.windowEnd) : null;
->>>>>>> afb7d442
   const isAllDay = Boolean(f.date && !f.timeStart && !f.timeEnd);
 
   const base: any = {
@@ -265,10 +225,7 @@
     windowStart: windowStartAt,
     windowEnd: windowEndAt,
     isAllDay,
-<<<<<<< HEAD
     tzid: timeZone,
-=======
->>>>>>> afb7d442
   };
 
   switch (f.priority) {
@@ -318,31 +275,11 @@
     }
   }
 }
-<<<<<<< HEAD
-=======
-
-// Map para RECORDATORIO (solapable, sin solver)
-function mapReminder(f: ReminderForm) {
-  const start = f.date
-    ? f.isAllDay
-      ? dateAndTimeToDateLocal(f.date, "00:00")
-      : dateAndTimeToDateLocal(f.date, f.timeStart)
-    : null;
-
-  const end = f.isAllDay
-    ? null
-    : f.date && f.timeEnd
-    ? dateAndTimeToDateLocal(f.date, f.timeEnd)
-    : null;
->>>>>>> afb7d442
 
   debugDateFull('mapReminder START', start);
   debugDateFull('mapReminder END', end);
 
-<<<<<<< HEAD
 function mapRequest(f: RequestForm, timeZone: string) {
-=======
->>>>>>> afb7d442
   return {
     kind: "RECORDATORIO",
     title: f.title.trim(),
@@ -350,17 +287,10 @@
     category: f.category || null,
     shareLink: f.shareLink,
     window: f.window,
-<<<<<<< HEAD
     windowStart: f.window === "RANGO" ? dateStringToStartOfDay(f.windowStart, timeZone) : null,
     windowEnd: f.window === "RANGO" ? dateStringToEndOfDay(f.windowEnd, timeZone) : null,
     start: dateAndTimeToDateLocal(f.date, f.timeStart, timeZone),
     end: dateAndTimeToDateLocal(f.date, f.timeEnd, timeZone),
-=======
-    windowStart: f.window === "RANGO" ? dateStringToStartOfDay(f.windowStart) : null,
-    windowEnd: f.window === "RANGO" ? dateStringToEndOfDay(f.windowEnd) : null,
-    start: dateAndTimeToDateLocal(f.date, f.timeStart),
-    end: dateAndTimeToDateLocal(f.date, f.timeEnd),
->>>>>>> afb7d442
     participatesInScheduling: true,
     tzid: timeZone,
   };
@@ -650,7 +580,6 @@
   const initReminder = useMemo<ReminderForm>(() => ({ ...defaultReminder(), ...(initial ?? {}) }), [initial]);
   const [f, set] = useState<ReminderForm>(initReminder);
 
-<<<<<<< HEAD
 const CrearSolicitud: React.FC<{ initial?: Partial<RequestForm>; onSubmit: (data: any) => void; timeZone: string }> = ({
   initial,
   onSubmit,
@@ -659,12 +588,6 @@
   const initRequest = useMemo<RequestForm>(() => ({ ...defaultRequest(), ...(initial ?? {}) }), [initial]);
   const [f, set] = useState<RequestForm>(initRequest);
   const canSubmit = f.title.trim().length > 0 && f.shareLink.trim().length > 0;
-=======
-  const canSubmit =
-    f.title.trim().length > 0 &&
-    f.date &&
-    (f.isAllDay ? true : Boolean(f.timeStart));
->>>>>>> afb7d442
 
   return (
     <div className="space-y-4">
@@ -737,11 +660,7 @@
         <button
           className={classNames(primary, !canSubmit && "opacity-50 cursor-not-allowed")}
           disabled={!canSubmit}
-<<<<<<< HEAD
           onClick={() => onSubmit(mapRequest(f, timeZone))}
-=======
-          onClick={() => onSubmit(mapReminder(f))}
->>>>>>> afb7d442
           type="button"
         >
           Guardar
