--- conflicted
+++ resolved
@@ -253,14 +253,11 @@
       ...base,
       status: "WAITLIST",
       participatesInScheduling: false,
-<<<<<<< HEAD
       window: "NONE",
       windowStart: null,
       windowEnd: null,
       start: null,
       end: null,
-=======
->>>>>>> 92ecc43f
     };
   }
 
@@ -307,13 +304,8 @@
     participatesInScheduling: true,
     transparency: "OPAQUE",
     window: f.window,
-<<<<<<< HEAD
     windowStart: f.window === "RANGO" && f.windowStart ? new Date(`${f.windowStart}T00:00:00`) : null,
     windowEnd: f.window === "RANGO" && f.windowEnd ? new Date(`${f.windowEnd}T23:59:59`) : null,
-=======
-    windowStart,
-    windowEnd,
->>>>>>> 92ecc43f
     start,
     end,
   };
