// app/api/schedule/solve/route.ts
import { NextResponse } from 'next/server';
import { prisma } from '@/lib/prisma';
<<<<<<< HEAD
import { createRandomPasswordHash } from '@/lib/auth';
=======
import { generateRandomPasswordHash } from '@/lib/auth';
>>>>>>> cca884ea
import { AvailabilityWindow, Priority } from '@prisma/client';
import { spawn } from 'child_process';

export const runtime = 'nodejs';

type SolvePayload = any;

// ———————————— Utils de tiempo ————————————
function endOfMonth(d = new Date()) {
  const end = new Date(d.getFullYear(), d.getMonth() + 1, 0, 23, 59, 59, 999);
  return end;
}
function pad2(n: number) { return String(n).padStart(2, '0'); }
function toLocalISO(dt: Date) {
  // ISO sin tz => el solver lo interpretará en America/Mexico_City
  return `${dt.getFullYear()}-${pad2(dt.getMonth()+1)}-${pad2(dt.getDate())}T${pad2(dt.getHours())}:${pad2(dt.getMinutes())}:00`;
}
function minutesBetween(a?: Date | null, b?: Date | null) {
  if (!a || !b) return null;
  return Math.max(1, Math.round((b.getTime() - a.getTime()) / 60000));
}
function mapPriorityToEisen(p: Priority): 'UI'|'UnI'|'InU'|'NN' {
  switch (p) {
    case 'CRITICA': return 'UI';
    case 'URGENTE': return 'UnI';
    case 'RELEVANTE': return 'InU';
    default: return 'NN';
  }
}
function defaultWindowFor(p: Priority): 'PRONTO'|'SEMANA'|'MES' {
  if (p === 'URGENTE') return 'PRONTO';
  if (p === 'RELEVANTE') return 'MES';
  return 'SEMANA';
}

// ———————————— Llamada al solver (python) ————————————
async function runSolver(input: SolvePayload) {
  const pythonBin = process.env.PYTHON_BIN || 'python'; // setea PYTHON_BIN si usas otro
  const script = process.cwd() + '/solver.py';

  return new Promise<any>((resolve, reject) => {
    const child = spawn(pythonBin, [script], { stdio: ['pipe', 'pipe', 'pipe'] });
    let out = '';
    let err = '';

    child.stdout.on('data', (d) => (out += d.toString()));
    child.stderr.on('data', (d) => (err += d.toString()));

    child.on('error', (e) => reject(new Error('No se pudo ejecutar Python: ' + e.message)));
    child.on('close', (code) => {
      if (code !== 0) {
        return reject(new Error(`Solver salió con código ${code}\n${err || out}`));
      }
      try {
        const json = JSON.parse(out.trim());
        resolve(json);
      } catch (e: any) {
        reject(new Error('No se pudo parsear salida del solver: ' + e.message + '\n' + out));
      }
    });

    child.stdin.write(JSON.stringify(input));
    child.stdin.end();
  });
}

// ———————————— Construye payload desde BD ————————————
async function buildPayloadForUser(userId: string, extraNew?: any[]) {
  const tz = 'America/Mexico_City';
  const now = new Date();
  const horizonStart = new Date(now.getFullYear(), now.getMonth(), now.getDate(), 0, 0, 0);
  const horizonEnd = endOfMonth(now);

  // Trae eventos del usuario
  const events = await prisma.event.findMany({
    where: { userId },
    orderBy: [{ start: 'asc' }, { createdAt: 'asc' }],
  });

  const fixed: any[] = [];
  const movable: any[] = [];

  for (const r of events) {
    const prio = mapPriorityToEisen(r.priority);
    const blocksCapacity = !!(r.isInPerson && !r.canOverlap);
    const durationMin = r.durationMinutes ?? minutesBetween(r.start ?? null, r.end ?? null) ?? 30;

    // UI (Crítica) y/o eventos fijos ya con hora se pasan como "fixed"
    if (prio === 'UI' && r.start && r.end) {
      fixed.push({
        id: r.id,
        start: toLocalISO(new Date(r.start)),
        end: toLocalISO(new Date(r.end)),
        isInPerson: r.isInPerson,
        canOverlap: r.canOverlap,
        blocksCapacity,
      });
      continue;
    }

    // UnI / InU
    if ((prio === 'UnI' || prio === 'InU')) {
      // Si tiene start/end ya asignados → movable (el solver puede moverlos si conviene)
      const currentStart = r.start ? toLocalISO(new Date(r.start)) : null;
      const window = (r.window ?? defaultWindowFor(r.priority)) as any;

      movable.push({
        id: r.id,
        priority: prio,
        durationMin,
        isInPerson: r.isInPerson,
        canOverlap: r.canOverlap,
        currentStart,
        window,
        windowStart: r.windowStart ? toLocalISO(new Date(r.windowStart)) : null,
        windowEnd: r.windowEnd ? toLocalISO(new Date(r.windowEnd)) : null,
      });
    }
  }

  const payload: SolvePayload = {
    user: { id: userId, timezone: tz },
    horizon: {
      start: toLocalISO(horizonStart),
      end: toLocalISO(horizonEnd),
      slotMinutes: 30,
    },
    availability: {
      preferred: [],      // vacío → el solver usa el fallback (9–18h L–V, etc.)
      fallbackUsed: true,
    },
    events: {
      fixed,
      movable,
      new: extraNew ?? [],
      newFixed: [],
    },
    weights: {
      move: { UnI: 20, InU: 10 },
      distancePerSlot: { UnI: 4, InU: 1 },
      offPreferencePerSlot: { UnI: 1, InU: 3 },
      crossDayPerEvent: { UnI: 2, InU: 1 },
    },
    policy: {
      allowWeekend: false,
      noOverlapCapacity: 1,
      remoteCapacity: 9999,
    },
  };

  return payload;
}

// ———————————— RUTA: POST /api/schedule/solve ————————————
export async function POST(req: Request) {
  try {
    const body = await req.json().catch(() => ({} as any));
    // body puede traer: { new: [ {id, priority: "UnI"|"InU", durationMin, isInPerson, canOverlap, window, windowStart, windowEnd} ] }
    // Si no trae "new", solo re-optimiza lo existente.
    const email = 'demo@local';
    let user = await prisma.user.findUnique({ where: { email } });
    if (!user) {
      user = await prisma.user.create({
<<<<<<< HEAD
        data: { email, name: 'Demo', password: createRandomPasswordHash() },
=======
        data: { email, name: 'Demo', password: generateRandomPasswordHash() },
>>>>>>> cca884ea
      });
    }

    const extraNew = Array.isArray(body?.new) ? body.new : [];
    const payload = await buildPayloadForUser(user.id, extraNew);
    const result = await runSolver(payload);

    return NextResponse.json(result);
  } catch (e: any) {
    console.error('POST /api/schedule/solve error', e);
    return NextResponse.json({ error: e.message || 'Server error' }, { status: 500 });
  }
}
<|MERGE_RESOLUTION|>--- conflicted
+++ resolved
@@ -1,11 +1,7 @@
 // app/api/schedule/solve/route.ts
 import { NextResponse } from 'next/server';
 import { prisma } from '@/lib/prisma';
-<<<<<<< HEAD
-import { createRandomPasswordHash } from '@/lib/auth';
-=======
 import { generateRandomPasswordHash } from '@/lib/auth';
->>>>>>> cca884ea
 import { AvailabilityWindow, Priority } from '@prisma/client';
 import { spawn } from 'child_process';
 
@@ -169,11 +165,7 @@
     let user = await prisma.user.findUnique({ where: { email } });
     if (!user) {
       user = await prisma.user.create({
-<<<<<<< HEAD
-        data: { email, name: 'Demo', password: createRandomPasswordHash() },
-=======
         data: { email, name: 'Demo', password: generateRandomPasswordHash() },
->>>>>>> cca884ea
       });
     }
 
