--- conflicted
+++ resolved
@@ -10,26 +10,11 @@
   Event,
 } from '@prisma/client';
 
-<<<<<<< HEAD
-=======
-function normalizeToUTC(date: Date | null | undefined): Date | null {
-  if (!date) return null;
-  if (!(date instanceof Date)) {
-    // Si viene como string ISO, convertir
-    const d = new Date(date as any);
-    return isNaN(d.getTime()) ? null : d;
-  }
-  // Ya es Date, devolver como-está (la BD lo guardrá en UTC)
-  return isNaN(date.getTime()) ? null : date;
-}
-
->>>>>>> 92ecc43f
 const PRIORITY_ALIAS_MAP: Record<string, Priority> = {
   UI: 'CRITICA',
   UNI: 'URGENTE',
   INU: 'RELEVANTE',
   NN: 'OPCIONAL',
-<<<<<<< HEAD
   REMINDER: 'RECORDATORIO',
   REMINDERS: 'RECORDATORIO',
   RECORDATORIOS: 'RECORDATORIO',
@@ -44,15 +29,6 @@
 };
 
 const SCHEDULABLE_PRIORITIES: Priority[] = ['CRITICA', 'URGENTE', 'RELEVANTE'];
-=======
-  REMINDER: 'OPCIONAL',
-  REMINDERS: 'OPCIONAL',
-  RECORDATORIO: 'OPCIONAL',
-  RECORDATORIOS: 'OPCIONAL',
-};
-
-const PRIORITY_ORDER: Priority[] = ['CRITICA', 'URGENTE', 'RELEVANTE', 'OPCIONAL'];
->>>>>>> 92ecc43f
 
 function normalizePriorityInput(value: unknown): Priority | undefined {
   if (typeof value !== 'string') return undefined;
@@ -151,11 +127,8 @@
     case 'URGENTE':
     case 'RELEVANTE':
       return { participatesInScheduling: true, isFixed: false, status: 'SCHEDULED' };
-<<<<<<< HEAD
     case 'RECORDATORIO':
       return { participatesInScheduling: false, isFixed: false, status: 'SCHEDULED' };
-=======
->>>>>>> 92ecc43f
     case 'OPCIONAL':
     default:
       return { participatesInScheduling: false, isFixed: false, status: 'WAITLIST' };
@@ -241,31 +214,10 @@
 
     const data = parsed.data as any;
 
-<<<<<<< HEAD
-=======
-    // Normalizar fechas
-    if (data.hasOwnProperty('start')) {
-      data.start = normalizeToUTC(data.start);
-    }
-    if (data.hasOwnProperty('end')) {
-      data.end = normalizeToUTC(data.end);
-    }
-    if (data.hasOwnProperty('dueDate')) {
-      data.dueDate = normalizeToUTC(data.dueDate);
-    }
-    if (data.hasOwnProperty('windowStart')) {
-      data.windowStart = normalizeToUTC(data.windowStart);
-    }
-    if (data.hasOwnProperty('windowEnd')) {
-      data.windowEnd = normalizeToUTC(data.windowEnd);
-    }
-
->>>>>>> 92ecc43f
     if (data.priority) {
       const policy = priorityPolicy(data.priority);
       data.participatesInScheduling = policy.participatesInScheduling;
       data.isFixed = policy.isFixed;
-<<<<<<< HEAD
       data.isInPerson = true;
 
       if (data.priority === 'RECORDATORIO') {
@@ -275,35 +227,23 @@
         data.windowStart = null;
         data.windowEnd = null;
       } else if (policy.status === 'WAITLIST') {
-=======
-
-      if (policy.status === 'WAITLIST') {
->>>>>>> 92ecc43f
         data.status = 'WAITLIST';
         data.start = null;
         data.end = null;
         data.window = 'NONE';
         data.windowStart = null;
         data.windowEnd = null;
-<<<<<<< HEAD
         data.canOverlap = false;
       } else {
         data.status = data.status ?? 'SCHEDULED';
         data.canOverlap = false;
-=======
-      } else {
-        data.status = data.status ?? 'SCHEDULED';
->>>>>>> 92ecc43f
         if (policy.isFixed) {
           data.canOverlap = false;
         }
       }
     }
 
-<<<<<<< HEAD
     // Normaliza nullables a undefined para Prisma si no se quiere tocar
-=======
->>>>>>> 92ecc43f
     const updated = await prisma.event.update({
       where: { id },
       data: {
@@ -403,70 +343,6 @@
 const WORK_START_HOUR = 5;
 const WORK_END_HOUR = 23;
 
-<<<<<<< HEAD
-=======
-function mergeBusyIntervals(list: BusyInterval[]): BusyInterval[] {
-  if (!list.length) return [];
-
-  const sorted = [...list].sort((a, b) => a.start.getTime() - b.start.getTime());
-  const merged: BusyInterval[] = [];
-
-  for (const current of sorted) {
-    const candidate = { start: new Date(current.start), end: new Date(current.end) };
-
-    if (!merged.length) {
-      merged.push(candidate);
-      continue;
-    }
-
-    const last = merged[merged.length - 1];
-    if (candidate.start.getTime() <= last.end.getTime()) {
-      if (candidate.end.getTime() > last.end.getTime()) {
-        last.end = candidate.end;
-      }
-    } else {
-      merged.push(candidate);
-    }
-  }
-
-  return merged;
-}
-
-function mergeWeightedBusyIntervals(list: WeightedBusyInterval[]): WeightedBusyInterval[] {
-  if (!list.length) return [];
-
-  const sorted = [...list].sort((a, b) => a.start.getTime() - b.start.getTime());
-  const merged: WeightedBusyInterval[] = [];
-
-  for (const current of sorted) {
-    const candidate: WeightedBusyInterval = {
-      start: new Date(current.start),
-      end: new Date(current.end),
-      weight: current.weight,
-    };
-
-    if (!merged.length) {
-      merged.push(candidate);
-      continue;
-    }
-
-    const last = merged[merged.length - 1];
-    const overlaps = candidate.start.getTime() <= last.end.getTime();
-
-    if (overlaps && candidate.weight === last.weight) {
-      if (candidate.end.getTime() > last.end.getTime()) {
-        last.end = candidate.end;
-      }
-      continue;
-    }
-
-    merged.push(candidate);
-  }
-
-  return merged;
-}
-
->>>>>>> 92ecc43f
 function ensurePositiveDurationMs(event: Event): number {
   if (event.start && event.end) {
     const diff = event.end.getTime() - event.start.getTime();
@@ -580,11 +456,7 @@
 }
 
 function findNextSlot(durationMs: number, start: Date, end: Date | null, busy: BusyInterval[]): Date | null {
-<<<<<<< HEAD
   const sorted = [...busy].sort((a, b) => a.start.getTime() - b.start.getTime());
-=======
-  const sorted = mergeBusyIntervals(busy);
->>>>>>> 92ecc43f
   let cursor = clampToWorkingHours(start);
   const limit = end ? end.getTime() : Number.POSITIVE_INFINITY;
 
@@ -629,12 +501,8 @@
 
 function upsertInterval(list: BusyInterval[], interval: BusyInterval): BusyInterval[] {
   const next = [...list, interval];
-<<<<<<< HEAD
   next.sort((a, b) => a.start.getTime() - b.start.getTime());
   return next;
-=======
-  return mergeBusyIntervals(next);
->>>>>>> 92ecc43f
 }
 
 function upsertWeightedInterval(
@@ -642,31 +510,17 @@
   interval: WeightedBusyInterval
 ): WeightedBusyInterval[] {
   const next = [...list, interval];
-<<<<<<< HEAD
   next.sort((a, b) => a.start.getTime() - b.start.getTime());
   return next;
 }
 
 function priorityWeight(priority: Priority): number {
   return PRIORITY_RANK[priority] ?? 0;
-=======
-  return mergeWeightedBusyIntervals(next);
-}
-
-function priorityWeight(priority: Priority): number {
-  const idx = PRIORITY_ORDER.indexOf(priority);
-  if (idx === -1) return 0;
-  return PRIORITY_ORDER.length - idx;
->>>>>>> 92ecc43f
 }
 
 function lowerPriorityTargets(priority: Priority): Priority[] {
   const base = priorityWeight(priority);
-<<<<<<< HEAD
   return SCHEDULABLE_PRIORITIES.filter((candidate) => priorityWeight(candidate) > 0 && priorityWeight(candidate) < base);
-=======
-  return PRIORITY_ORDER.filter((candidate) => candidate !== 'OPCIONAL' && priorityWeight(candidate) < base);
->>>>>>> 92ecc43f
 }
 
 async function preemptLowerPriorityEvents(userId: string, newEvents: Event[]) {
@@ -709,11 +563,6 @@
       .filter((event) => !toMoveIds.has(event.id) && event.start && event.end)
       .map((event) => ({ start: event.start!, end: event.end! }));
 
-<<<<<<< HEAD
-=======
-    busy = mergeBusyIntervals(busy);
-
->>>>>>> 92ecc43f
     const sortedOverlaps = [...overlapping].sort((a, b) => {
       const diff = priorityWeight(b.priority) - priorityWeight(a.priority);
       if (diff !== 0) return diff;
@@ -810,11 +659,6 @@
       weight: priorityWeight(event.priority),
     }));
 
-<<<<<<< HEAD
-=======
-  busy = mergeWeightedBusyIntervals(busy);
-
->>>>>>> 92ecc43f
   const sorted = [...toSchedule].sort((a, b) => {
     const diff = priorityWeight(b.priority) - priorityWeight(a.priority);
     if (diff !== 0) return diff;
@@ -840,17 +684,9 @@
 
     const durationMs = ensurePositiveDurationMs(event);
     const candidateWeight = priorityWeight(event.priority);
-<<<<<<< HEAD
     const effectiveBusy = busy
       .filter((interval) => interval.weight >= candidateWeight)
       .map(({ start, end }) => ({ start, end }));
-=======
-    const effectiveBusy = mergeBusyIntervals(
-      busy
-        .filter((interval) => interval.weight >= candidateWeight)
-        .map(({ start, end }) => ({ start, end }))
-    );
->>>>>>> 92ecc43f
     const nextSlot = findNextSlot(durationMs, window.start, window.end, effectiveBusy);
 
     if (!nextSlot) {
@@ -1000,90 +836,6 @@
   EventCreateSchema_RECORDATORIO,  // ← Agregar esta línea
 ]);
 
-<<<<<<< HEAD
-=======
-/** ============== creación series RECORDATORIO ============== */
-async function createReminderSeries(userId: string, data: z.infer<typeof EventCreateSchema_RECORDATORIO>) {
-  const normalizedStart = data.start ? normalizeToUTC(data.start) : null;
-  const normalizedEnd = data.end ? normalizeToUTC(data.end) : null;
-
-  const needsSeries = data.repeat !== 'NONE';
-  if (needsSeries && !normalizedStart) {
-    throw new Error('Para repetir un recordatorio debes proporcionar una fecha de inicio.');
-  }
-
-  const baseStart = normalizedStart ?? null;
-  const series = baseStart ? buildSeries(baseStart, normalizedEnd ?? null, data.repeat) : [{ start: null as any, end: null }];
-
-  const master = await prisma.event.create({
-    data: {
-      userId,
-      calendarId: data.calendarId ?? null,
-      kind: 'RECORDATORIO',
-      title: data.title,
-      description: data.description ?? null,
-      category: data.category ?? null,
-
-      start: series[0].start ?? null,
-      end: series[0].end ?? null,
-      isAllDay: data.isAllDay,
-
-      repeat: data.repeat,
-      rrule:
-        needsSeries && normalizedStart
-          ? `FREQ=${data.repeat};INTERVAL=1;DTSTART=${normalizedStart.toISOString().replace(/[-:]/g, '').split('.')[0]}Z`
-          : null,
-
-      priority: 'OPCIONAL',
-      window: 'NONE',
-      isFixed: false,
-      isInPerson: false,
-      canOverlap: true,
-      participatesInScheduling: false,
-
-      status: 'SCHEDULED',
-      tzid: 'UTC',  // Siempre UTC
-    },
-  });
-
-  if (!needsSeries || series.length === 1) return [master];
-
-  const tx = series.slice(1).map(({ start, end }) =>
-    prisma.event.create({
-      data: {
-        userId,
-        calendarId: data.calendarId ?? null,
-        kind: 'RECORDATORIO',
-        title: data.title,
-        description: data.description ?? null,
-        category: data.category ?? null,
-
-        start,
-        end,
-        isAllDay: data.isAllDay,
-
-        repeat: 'NONE',
-        rrule: null,
-        originEventId: master.id,
-
-        priority: 'OPCIONAL',
-        window: 'NONE',
-        isFixed: false,
-        isInPerson: false,
-        canOverlap: true,
-        participatesInScheduling: false,
-
-        status: 'SCHEDULED',
-        tzid: 'UTC',
-      },
-    })
-  );
-
-  const children = await prisma.$transaction(tx);
-  return [master, ...children];
-}
-
->>>>>>> 92ecc43f
 type EventCreatePayload = z.infer<typeof EventCreateSchema_EVENTO>;
 
 function applyPriorityPolicyToEventCreate(data: EventCreatePayload): EventCreatePayload {
@@ -1092,7 +844,6 @@
 
   next.participatesInScheduling = policy.participatesInScheduling;
   next.isFixed = policy.isFixed;
-<<<<<<< HEAD
   next.isInPerson = true;
 
   if (next.priority === 'RECORDATORIO') {
@@ -1107,8 +858,6 @@
   }
 
   next.canOverlap = false;
-=======
->>>>>>> 92ecc43f
 
   if (policy.status === 'WAITLIST') {
     next.status = 'WAITLIST';
@@ -1122,10 +871,6 @@
     next.window = 'NONE';
     next.windowStart = null;
     next.windowEnd = null;
-<<<<<<< HEAD
-=======
-    next.canOverlap = true;
->>>>>>> 92ecc43f
   } else {
     next.status = next.status ?? 'SCHEDULED';
   }
@@ -1139,18 +884,10 @@
 
 /** ============== creación series EVENTO ============== */
 async function createEventSeries(userId: string, data: z.infer<typeof EventCreateSchema_EVENTO>) {
-<<<<<<< HEAD
   const normalizedStart = data.start && !isUnsetDate(data.start) ? data.start : null;
   const normalizedEnd = data.end && !isUnsetDate(data.end) ? data.end : null;
   const normalizedWindowStart = data.windowStart && !isUnsetDate(data.windowStart) ? data.windowStart : null;
   const normalizedWindowEnd = data.windowEnd && !isUnsetDate(data.windowEnd) ? data.windowEnd : null;
-=======
-  // Normalizar TODAS las fechas a UTC
-  const normalizedStart = data.start ? normalizeToUTC(data.start) : null;
-  const normalizedEnd = data.end ? normalizeToUTC(data.end) : null;
-  const normalizedWindowStart = data.windowStart ? normalizeToUTC(data.windowStart) : null;
-  const normalizedWindowEnd = data.windowEnd ? normalizeToUTC(data.windowEnd) : null;
->>>>>>> 92ecc43f
 
   const needsSeries = data.repeat !== 'NONE';
   if (needsSeries && !normalizedStart) {
@@ -1194,13 +931,8 @@
       transparency: (data.transparency as any) ?? null,
       status: data.status ?? 'SCHEDULED',
 
-<<<<<<< HEAD
       tzid: 'UTC',
       isAllDay: Boolean(data.isAllDay),
-=======
-      tzid: 'UTC',  // Siempre UTC
-      isAllDay: false,
->>>>>>> 92ecc43f
     },
   });
 
@@ -1358,11 +1090,7 @@
       const refreshed = await prisma.event.findMany({ where: { id: { in: createdIds } } });
       const byId = new Map(refreshed.map((item) => [item.id, item]));
       items = createdIds.map((id) => byId.get(id)).filter((item): item is Event => Boolean(item));
-<<<<<<< HEAD
     } else {
-=======
-    } else if (data.kind === 'TAREA') {
->>>>>>> 92ecc43f
       items = await createTaskSeries(user.id, data);
     } else if (data.kind === 'RECORDATORIO') {
       // ← Agregar manejo para RECORDATORIO
