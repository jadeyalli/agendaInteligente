import { NextResponse } from 'next/server';
import { z } from 'zod';
import { prisma } from '@/lib/prisma';
import {
  AvailabilityWindow,
  Priority,
  RepeatRule,
  ICalTodoStatus,
  Prisma,
  Event,
} from '@prisma/client';

const PRIORITY_ALIAS_MAP: Record<string, Priority> = {
  UI: 'CRITICA',
  UNI: 'URGENTE',
  INU: 'RELEVANTE',
  NN: 'OPCIONAL',
  REMINDER: 'RECORDATORIO',
  REMINDERS: 'RECORDATORIO',
  RECORDATORIOS: 'RECORDATORIO',
};

const PRIORITY_RANK: Record<Priority, number> = {
  CRITICA: 4,
  URGENTE: 3,
  RELEVANTE: 2,
  OPCIONAL: 1,
  RECORDATORIO: 0,
};

const SCHEDULABLE_PRIORITIES: Priority[] = ['CRITICA', 'URGENTE', 'RELEVANTE'];

function normalizePriorityInput(value: unknown): Priority | undefined {
  if (typeof value !== 'string') return undefined;
  const trimmed = value.trim();
  if (!trimmed) return undefined;

  const upper = trimmed.toUpperCase();
  if ((Object.values(Priority) as string[]).includes(upper)) {
    return upper as Priority;
  }

  if (upper in PRIORITY_ALIAS_MAP) {
    return PRIORITY_ALIAS_MAP[upper];
  }

  return undefined;
}

function isPlainObject(value: unknown): value is Record<string, unknown> {
  return Boolean(value) && typeof value === 'object' && !Array.isArray(value);
}

function coerceBoolean(value: unknown): boolean | undefined {
  if (typeof value === 'boolean') return value;
  if (typeof value === 'string') {
    const normalized = value.trim().toLowerCase();
    if (normalized === 'true') return true;
    if (normalized === 'false') return false;
  }
  return undefined;
}

function sanitizeEventPayload(
  raw: unknown,
  options: { treatMissingPriorityAsOptionalHint?: boolean } = {}
): unknown {
  if (!isPlainObject(raw)) return raw;

  const clone: Record<string, unknown> = { ...raw };

  const booleanKeys = ['participatesInScheduling', 'isFixed'] as const;
  for (const key of booleanKeys) {
    if (key in clone) {
      const coerced = coerceBoolean(clone[key]);
      if (coerced !== undefined) {
        clone[key] = coerced;
      }
    }
  }

  const participates =
    typeof clone.participatesInScheduling === 'boolean'
      ? (clone.participatesInScheduling as boolean)
      : undefined;

  const statusUpper =
    typeof clone.status === 'string' ? (clone.status as string).trim().toUpperCase() : undefined;

  const optionalHint = participates === false || statusUpper === 'WAITLIST';

  if ('priority' in clone) {
    const value = clone.priority;
    if (
      value == null ||
      (typeof value === 'string' && !value.trim()) ||
      typeof value !== 'string'
    ) {
      clone.priority = optionalHint ? 'OPCIONAL' : 'RELEVANTE';
    }
  } else if (options.treatMissingPriorityAsOptionalHint && optionalHint) {
    clone.priority = 'OPCIONAL';
  }

  return clone;
}

const PrioritySchema = z
  .union([z.nativeEnum(Priority), z.string()])
  .transform((value, ctx) => {
    const normalized = normalizePriorityInput(value);
    if (!normalized) {
      ctx.addIssue({ code: z.ZodIssueCode.custom, message: 'Invalid priority' });
      return z.NEVER;
    }
    return normalized;
  });

function priorityPolicy(priority: Priority): {
  participatesInScheduling: boolean;
  isFixed: boolean;
  status: 'SCHEDULED' | 'WAITLIST';
} {
  switch (priority) {
    case 'CRITICA':
      return { participatesInScheduling: true, isFixed: true, status: 'SCHEDULED' };
    case 'URGENTE':
    case 'RELEVANTE':
      return { participatesInScheduling: true, isFixed: false, status: 'SCHEDULED' };
    case 'RECORDATORIO':
      return { participatesInScheduling: false, isFixed: false, status: 'SCHEDULED' };
    case 'OPCIONAL':
    default:
      return { participatesInScheduling: false, isFixed: false, status: 'WAITLIST' };
  }
}


/** DELETE /api/events?id=... [&cascade=series] */
export async function DELETE(req: Request) {
  try {
    const { searchParams } = new URL(req.url);
    const id = searchParams.get('id');
    const cascade = searchParams.get('cascade'); // 'series' para borrar master + hijas

    if (!id) {
      return NextResponse.json({ error: 'Missing id' }, { status: 400 });
    }

    const target = await prisma.event.findUnique({ where: { id } });
    if (!target) {
      return NextResponse.json({ error: 'Not found' }, { status: 404 });
    }

    if (cascade === 'series') {
      // si es master, borra master + hijas; si es hija, borra su master y la serie
      const masterId = target.originEventId ?? target.id;
      await prisma.event.deleteMany({
        where: { OR: [{ id: masterId }, { originEventId: masterId }] },
      });
      return NextResponse.json({ ok: true, deleted: 'series' });
    }

    // borrar solo el evento seleccionado
    await prisma.event.delete({ where: { id } });
    return NextResponse.json({ ok: true });
  } catch (e) {
    console.error('DELETE /api/events error', e);
    return NextResponse.json({ error: 'Server error' }, { status: 500 });
  }
}

/** PATCH /api/events?id=...  (actualización parcial básica) */
const PatchSchema = z.object({
  // comunes
  title: z.string().trim().min(1).optional(),
  description: z.string().trim().nullable().optional(),
  category: z.string().nullable().optional(),
  priority: PrioritySchema.optional(),

  // evento
  start: z.union([z.coerce.date(), z.null()]).optional(),
  end: z.union([z.coerce.date(), z.null()]).optional(),
  isAllDay: z.boolean().optional(),

  // tarea
  dueDate: z.union([z.coerce.date(), z.null()]).optional(),
  todoStatus: z.nativeEnum(ICalTodoStatus).optional(),

  // comportamiento
  participatesInScheduling: z.boolean().optional(),
  status: z.string().optional(),

  // ventana
  window: z.nativeEnum(AvailabilityWindow).optional(),
  windowStart: z.union([z.coerce.date(), z.null()]).optional(),
  windowEnd: z.union([z.coerce.date(), z.null()]).optional(),
});

export async function PATCH(req: Request) {
  try {
    const { searchParams } = new URL(req.url);
    const id = searchParams.get('id');
    if (!id) return NextResponse.json({ error: 'Missing id' }, { status: 400 });

    const raw = await req.json().catch(() => ({}));
    const sanitized = sanitizeEventPayload(raw);
    const parsed = PatchSchema.safeParse(sanitized);
    if (!parsed.success) {
      return NextResponse.json({ error: 'Invalid payload', issues: parsed.error.flatten() }, { status: 400 });
    }

    const data = parsed.data as any;

    if (data.priority) {
      const policy = priorityPolicy(data.priority);
      data.participatesInScheduling = policy.participatesInScheduling;
      data.isFixed = policy.isFixed;

      if (data.priority === 'RECORDATORIO') {
        data.status = data.status ?? 'SCHEDULED';
        data.window = 'NONE';
        data.windowStart = null;
        data.windowEnd = null;
      } else if (policy.status === 'WAITLIST') {
        data.status = 'WAITLIST';
        data.start = null;
        data.end = null;
        data.window = 'NONE';
        data.windowStart = null;
        data.windowEnd = null;
      } else {
        data.status = data.status ?? 'SCHEDULED';
      }
    }

    // Normaliza nullables a undefined para Prisma si no se quiere tocar
    const updated = await prisma.event.update({
      where: { id },
      data: {
        title: data.title,
        description: data.hasOwnProperty('description') ? data.description : undefined,
        category: data.hasOwnProperty('category') ? data.category : undefined,
        priority: data.priority,

        start: data.hasOwnProperty('start') ? data.start : undefined,
        end: data.hasOwnProperty('end') ? data.end : undefined,
        isAllDay: data.isAllDay,

        dueDate: data.hasOwnProperty('dueDate') ? data.dueDate : undefined,
        todoStatus: data.todoStatus,

        participatesInScheduling: data.participatesInScheduling,
        status: data.status,

        window: data.window,
        windowStart: data.hasOwnProperty('windowStart') ? data.windowStart : undefined,
        windowEnd: data.hasOwnProperty('windowEnd') ? data.windowEnd : undefined,
      },
    });

    return NextResponse.json(updated);
  } catch (e) {
    console.error('PATCH /api/events error', e);
    return NextResponse.json({ error: 'Server error' }, { status: 500 });
  }
}


/** Usuario demo */
async function ensureDemoUser() {
  const email = 'demo@local';
  let user = await prisma.user.findUnique({ where: { email } });
  if (!user) {
    user = await prisma.user.create({ data: { email, name: 'Demo' } });
  }
  return user;
}

/** Zod comunes */
const zDate = z.union([z.coerce.date(), z.null(), z.undefined()]);

/** ============ helpers de fechas (seguros para fin de mes / años bisiestos) ============ */
function addMonthsSafe(d: Date, delta: number): Date {
  const y = d.getFullYear();
  const m = d.getMonth();
  const day = d.getDate();
  const h = d.getHours(), mi = d.getMinutes(), s = d.getSeconds(), ms = d.getMilliseconds();
  const lastOfTarget = new Date(y, m + delta + 1, 0).getDate();
  const newDay = Math.min(day, lastOfTarget);
  return new Date(y, m + delta, newDay, h, mi, s, ms);
}

function addYearsSafe(d: Date, delta: number): Date {
  const y = d.getFullYear();
  const m = d.getMonth();
  const day = d.getDate();
  const h = d.getHours(), mi = d.getMinutes(), s = d.getSeconds(), ms = d.getMilliseconds();
  const candidate = new Date(y + delta, m, day, h, mi, s, ms);
  if (candidate.getMonth() !== m) {
    const lastDay = new Date(y + delta, m + 1, 0).getDate();
    return new Date(y + delta, m, Math.min(day, lastDay), h, mi, s, ms);
  }
  return candidate;
}

function addPeriodSafe(d: Date, rule: RepeatRule): Date {
  switch (rule) {
    case 'DAILY': {
      const out = new Date(d); out.setDate(out.getDate() + 1); return out;
    }
    case 'WEEKLY': {
      const out = new Date(d); out.setDate(out.getDate() + 7); return out;
    }
    case 'MONTHLY':
      return addMonthsSafe(d, 1);
    case 'YEARLY':
      return addYearsSafe(d, 1);
    default:
      return d;
  }
}

function endOfYearOf(d: Date): Date {
  return new Date(d.getFullYear(), 11, 31, 23, 59, 59, 999);
}

type BusyInterval = { start: Date; end: Date };
type WeightedBusyInterval = BusyInterval & { weight: number };

const DEFAULT_DURATION_MINUTES = 60;
const WORK_START_HOUR = 5;
const WORK_END_HOUR = 23;

function ensurePositiveDurationMs(event: Event): number {
  if (event.start && event.end) {
    const diff = event.end.getTime() - event.start.getTime();
    if (diff > 0) return diff;
  }
  const minutes = event.durationMinutes && event.durationMinutes > 0 ? event.durationMinutes : DEFAULT_DURATION_MINUTES;
  return minutes * 60 * 1000;
}

function isUnsetDate(value: Date | null | undefined): boolean {
  return !value || value.getTime() === 0;
}

function startOfWorkingDay(date: Date): Date {
  return new Date(date.getFullYear(), date.getMonth(), date.getDate(), WORK_START_HOUR, 0, 0, 0);
}

function endOfWorkingDay(date: Date): Date {
  return new Date(date.getFullYear(), date.getMonth(), date.getDate(), WORK_END_HOUR, 0, 0, 0);
}

function earliestSchedulingStart(): Date {
  const now = new Date();
  const todayStart = startOfWorkingDay(now);
  return now.getTime() > todayStart.getTime() ? now : todayStart;
}

function moveToNextWorkingDay(date: Date): Date {
  const next = new Date(date);
  next.setDate(next.getDate() + 1);
  next.setHours(WORK_START_HOUR, 0, 0, 0);
  const earliest = earliestSchedulingStart();
  return next.getTime() < earliest.getTime() ? earliest : next;
}

function clampToWorkingHours(date: Date): Date {
  const earliest = earliestSchedulingStart();
  let candidate = new Date(Math.max(date.getTime(), earliest.getTime()));

  while (true) {
    const dayStart = startOfWorkingDay(candidate);
    const dayEnd = endOfWorkingDay(candidate);

    if (candidate.getTime() < dayStart.getTime()) {
      candidate = dayStart;
      continue;
    }

    if (candidate.getTime() >= dayEnd.getTime()) {
      candidate = moveToNextWorkingDay(candidate);
      continue;
    }

    return candidate;
  }
}

function schedulingWindowOf(event: Event): { start: Date; end: Date | null } | null {
  const now = new Date();
  const candidates: Date[] = [];
  if (event.start) candidates.push(event.start);
  if (event.windowStart) candidates.push(event.windowStart);
  candidates.push(now);
  let start = candidates.reduce((max, current) => (current.getTime() > max.getTime() ? current : max));

  let end: Date | null = event.windowEnd ?? null;

  switch (event.window) {
    case 'PRONTO': {
      const prontoEnd = new Date(start.getTime() + 48 * 60 * 60 * 1000);
      end = end ? new Date(Math.min(end.getTime(), prontoEnd.getTime())) : prontoEnd;
      break;
    }
    case 'SEMANA': {
      const weekEnd = new Date(start.getTime() + 7 * 24 * 60 * 60 * 1000);
      end = end ? new Date(Math.min(end.getTime(), weekEnd.getTime())) : weekEnd;
      break;
    }
    case 'MES': {
      const monthEnd = addMonthsSafe(start, 1);
      end = end ? new Date(Math.min(end.getTime(), monthEnd.getTime())) : monthEnd;
      break;
    }
    case 'RANGO': {
      if (event.windowStart && event.windowStart.getTime() > start.getTime()) {
        start = event.windowStart;
      }
      if (event.windowEnd && (!end || event.windowEnd.getTime() < end.getTime())) {
        end = event.windowEnd;
      }
      break;
    }
    default: {
      if (event.windowStart && event.windowStart.getTime() > start.getTime()) {
        start = event.windowStart;
      }
      if (event.windowEnd && (!end || event.windowEnd.getTime() < end.getTime())) {
        end = event.windowEnd;
      }
      break;
    }
  }

  const clampedStart = clampToWorkingHours(start);

  if (end && end.getTime() <= clampedStart.getTime()) {
    return null;
  }

  return { start: clampedStart, end };
}

function findNextSlot(durationMs: number, start: Date, end: Date | null, busy: BusyInterval[]): Date | null {
  const sorted = [...busy].sort((a, b) => a.start.getTime() - b.start.getTime());
  let cursor = clampToWorkingHours(start);
  const limit = end ? end.getTime() : Number.POSITIVE_INFINITY;

  if (cursor.getTime() >= limit) {
    return null;
  }

  while (cursor.getTime() + durationMs <= limit) {
    const dayEnd = endOfWorkingDay(cursor);

    if (cursor.getTime() + durationMs > dayEnd.getTime()) {
      cursor = moveToNextWorkingDay(cursor);
      if (cursor.getTime() >= limit) {
        return null;
      }
      continue;
    }

    let conflict: BusyInterval | null = null;
    for (const interval of sorted) {
      if (interval.end.getTime() <= cursor.getTime()) {
        continue;
      }

      if (interval.start.getTime() >= cursor.getTime() + durationMs) {
        break;
      }

      conflict = interval;
      break;
    }

    if (!conflict) {
      return cursor;
    }

    cursor = clampToWorkingHours(new Date(Math.max(conflict.end.getTime(), cursor.getTime())));
  }

  return null;
}

function upsertInterval(list: BusyInterval[], interval: BusyInterval): BusyInterval[] {
  const next = [...list, interval];
  next.sort((a, b) => a.start.getTime() - b.start.getTime());
  return next;
}

function upsertWeightedInterval(
  list: WeightedBusyInterval[],
  interval: WeightedBusyInterval
): WeightedBusyInterval[] {
  const next = [...list, interval];
  next.sort((a, b) => a.start.getTime() - b.start.getTime());
  return next;
}

function priorityWeight(priority: Priority): number {
  return PRIORITY_RANK[priority] ?? 0;
}

function lowerPriorityTargets(priority: Priority): Priority[] {
  const base = priorityWeight(priority);
  return SCHEDULABLE_PRIORITIES.filter((candidate) => priorityWeight(candidate) > 0 && priorityWeight(candidate) < base);
}

async function preemptLowerPriorityEvents(userId: string, newEvents: Event[]) {
  for (const current of newEvents) {
    if (current.kind !== 'EVENTO' || !current.start || !current.end) continue;

    const prioritiesToMove = lowerPriorityTargets(current.priority);
    if (!prioritiesToMove.length) continue;

    const overlapping = await prisma.event.findMany({
      where: {
        userId,
        id: { not: current.id },
        kind: 'EVENTO',
        participatesInScheduling: true,
        isFixed: false,
        priority: { in: prioritiesToMove },
        start: { lt: current.end },
        end: { gt: current.start },
      },
    });

    if (!overlapping.length) continue;

    const toMoveIds = new Set(overlapping.map((event) => event.id));

    const blockingEvents = await prisma.event.findMany({
      where: {
        userId,
        kind: 'EVENTO',
        participatesInScheduling: true,
        start: { not: null },
        end: { not: null },
      },
    });

    let busy: BusyInterval[] = blockingEvents
      .filter((event) => !toMoveIds.has(event.id) && event.start && event.end)
      .map((event) => ({ start: event.start!, end: event.end! }));

    const sortedOverlaps = [...overlapping].sort((a, b) => {
      const diff = priorityWeight(b.priority) - priorityWeight(a.priority);
      if (diff !== 0) return diff;
      if (a.start && b.start) return a.start.getTime() - b.start.getTime();
      if (a.start) return -1;
      if (b.start) return 1;
      return 0;
    });

    const updates: { id: string; data: Prisma.EventUpdateInput }[] = [];

    for (const event of sortedOverlaps) {
      const window = schedulingWindowOf(event);
      if (!window) {
        updates.push({
          id: event.id,
          data: {
            start: null,
            end: null,
            status: 'WAITLIST',
            participatesInScheduling: false,
          },
        });
        continue;
      }

      const durationMs = ensurePositiveDurationMs(event);
      const nextSlot = findNextSlot(durationMs, window.start, window.end, busy);

      if (!nextSlot) {
        updates.push({
          id: event.id,
          data: {
            start: null,
            end: null,
            status: 'WAITLIST',
            participatesInScheduling: false,
          },
        });
        continue;
      }

      const nextEnd = new Date(nextSlot.getTime() + durationMs);
      updates.push({
        id: event.id,
        data: {
          start: nextSlot,
          end: nextEnd,
          status: 'SCHEDULED',
          participatesInScheduling: true,
        },
      });
      busy = upsertInterval(busy, { start: nextSlot, end: nextEnd });
    }

    if (updates.length) {
      await prisma.$transaction(updates.map((update) => prisma.event.update({ where: { id: update.id }, data: update.data })));
    }
  }
}

async function scheduleFlexibleEvents(userId: string, candidates: Event[]) {
  const toSchedule = candidates.filter(
    (event) =>
      event.kind === 'EVENTO' &&
      event.participatesInScheduling &&
      !event.isFixed &&
      (event.priority === 'URGENTE' || event.priority === 'RELEVANTE') &&
      isUnsetDate(event.start)
  );

  if (!toSchedule.length) return;

  const candidateIds = new Set(toSchedule.map((event) => event.id));

  const blockingEvents = await prisma.event.findMany({
    where: {
      userId,
      kind: 'EVENTO',
      participatesInScheduling: true,
      start: { not: null },
      end: { not: null },
      NOT: { id: { in: Array.from(candidateIds) } },
    },
  });

  let busy: WeightedBusyInterval[] = blockingEvents
    .filter((event) => event.start && event.end)
    .map((event) => ({
      start: event.start!,
      end: event.end!,
      weight: priorityWeight(event.priority),
    }));

  const sorted = [...toSchedule].sort((a, b) => {
    const diff = priorityWeight(b.priority) - priorityWeight(a.priority);
    if (diff !== 0) return diff;
    return a.createdAt.getTime() - b.createdAt.getTime();
  });

  const updates: { id: string; data: Prisma.EventUpdateInput }[] = [];

  for (const event of sorted) {
    const window = schedulingWindowOf(event);
    if (!window) {
      updates.push({
        id: event.id,
        data: {
          start: null,
          end: null,
          status: 'WAITLIST',
          participatesInScheduling: false,
        },
      });
      continue;
    }

    const durationMs = ensurePositiveDurationMs(event);
    const candidateWeight = priorityWeight(event.priority);
    const effectiveBusy = busy
      .filter((interval) => interval.weight >= candidateWeight)
      .map(({ start, end }) => ({ start, end }));
    const nextSlot = findNextSlot(durationMs, window.start, window.end, effectiveBusy);

    if (!nextSlot) {
      updates.push({
        id: event.id,
        data: {
          start: null,
          end: null,
          status: 'WAITLIST',
          participatesInScheduling: false,
        },
      });
      continue;
    }

    const nextEnd = new Date(nextSlot.getTime() + durationMs);
    updates.push({
      id: event.id,
      data: {
        start: nextSlot,
        end: nextEnd,
        status: 'SCHEDULED',
        participatesInScheduling: true,
      },
    });
    busy = upsertWeightedInterval(busy, {
      start: nextSlot,
      end: nextEnd,
      weight: candidateWeight,
    });
  }

  if (updates.length) {
    await prisma.$transaction(updates.map((update) => prisma.event.update({ where: { id: update.id }, data: update.data })));
  }
}

/** Genera todas las ocurrencias según regla y límites:
 * - DAILY/WEEKLY/MONTHLY: hasta el 31 de diciembre del año base
 * - YEARLY: hasta año base + 2 (inclusive)
 * Devuelve pares {start, end} comenzando con la ocurrencia base
 */
function buildSeries(
  baseStart: Date,
  baseEnd: Date | null,
  rule: RepeatRule
): Array<{ start: Date; end: Date | null }> {
  const out: Array<{ start: Date; end: Date | null }> = [];
  const duration = baseEnd ? (baseEnd.getTime() - baseStart.getTime()) : 0;

  const push = (s: Date) => {
    out.push({ start: s, end: baseEnd ? new Date(s.getTime() + duration) : null });
  };

  // primera ocurrencia
  push(baseStart);

  if (rule === 'NONE') return out;

  if (rule === 'YEARLY') {
    const maxYear = baseStart.getFullYear() + 2; // 2 años a futuro
    let cursor = new Date(baseStart);
    while (true) {
      const next = addPeriodSafe(cursor, 'YEARLY');
      if (next.getFullYear() > maxYear) break;
      push(next);
      cursor = next;
    }
    return out;
  }

  // DAILY / WEEKLY / MONTHLY -> hasta final del año base
  const limit = endOfYearOf(baseStart);
  let cursor = new Date(baseStart);
  while (true) {
    const next = addPeriodSafe(cursor, rule);
    if (next.getTime() > limit.getTime()) break;
    push(next);
    cursor = next;
  }
  return out;
}

/** ================= Schemas entrada ================= */
const EventCreateSchema_EVENTO = z.object({
  kind: z.literal('EVENTO'),
  title: z.string().trim().min(1),
  description: z.string().trim().nullish(),
  category: z.string().nullish(),

  priority: PrioritySchema.default('RELEVANTE'),

  repeat: z.nativeEnum(RepeatRule).default('NONE'),

  start: zDate,  // requerido cuando repeat ≠ NONE
  end: zDate,
  isAllDay: z.boolean().optional(),
<<<<<<< HEAD
  tzid: z.string().trim().min(1).optional(),
=======
>>>>>>> afb7d442

  window: z.nativeEnum(AvailabilityWindow).default('NONE'),
  windowStart: zDate,
  windowEnd: zDate,

  isFixed: z.boolean().optional(),
  participatesInScheduling: z.boolean().optional(),
  transparency: z.string().optional(),
  status: z.string().optional(),

  calendarId: z.string().nullish(),
});


const EventCreateSchema_TAREA = z.object({
  kind: z.literal('TAREA'),
  title: z.string().trim().min(1),
  description: z.string().trim().nullish(),
  category: z.string().nullish(),

  repeat: z.nativeEnum(RepeatRule).default('NONE'),
  dueDate: zDate, // requerido cuando repeat ≠ NONE

  priority: PrioritySchema.optional().default('RELEVANTE'),
  todoStatus: z.nativeEnum(ICalTodoStatus).optional().default('NEEDS_ACTION'),
  calendarId: z.string().nullish(),
});

// Agregar después de EventCreateSchema_TAREA y antes de EventCreateSchema

const EventCreateSchema_RECORDATORIO = z.object({
  kind: z.literal('RECORDATORIO'),
  title: z.string().trim().min(1),
  description: z.string().trim().nullish(),
  category: z.string().nullish(),

  repeat: z.nativeEnum(RepeatRule).default('NONE'),
  isAllDay: z.boolean().default(false),
  start: zDate,      // fecha opcional para recordatorios
  end: zDate,        // hora fin opcional
  calendarId: z.string().nullish(),
});

// Modificar EventCreateSchema para incluir RECORDATORIO:
const EventCreateSchema = z.discriminatedUnion('kind', [
  EventCreateSchema_EVENTO,
  EventCreateSchema_TAREA,
  EventCreateSchema_RECORDATORIO,  // ← Agregar esta línea
]);

type EventCreatePayload = z.infer<typeof EventCreateSchema_EVENTO>;

function applyPriorityPolicyToEventCreate(data: EventCreatePayload): EventCreatePayload {
  const policy = priorityPolicy(data.priority);
  const next: EventCreatePayload = { ...data };

  next.participatesInScheduling = policy.participatesInScheduling;
  next.isFixed = policy.isFixed;
  next.status = policy.status;

  if (next.priority === 'RECORDATORIO') {
    next.participatesInScheduling = false;
    next.isFixed = false;
    next.status = 'SCHEDULED';
    next.window = 'NONE';
    next.windowStart = null;
    next.windowEnd = null;
    return next;
  }

  if (policy.status === 'WAITLIST') {
    next.status = 'WAITLIST';

    const startValue = next.start as Date | null | undefined;
    const endValue = next.end as Date | null | undefined;

    next.start = startValue && !isUnsetDate(startValue) ? startValue : null;
    next.end = endValue && !isUnsetDate(endValue) ? endValue : null;

    next.window = 'NONE';
    next.windowStart = null;
    next.windowEnd = null;
  } else {
    next.status = next.status ?? 'SCHEDULED';
  }

  return next;
}

/** ============== creación series EVENTO ============== */
async function createEventSeries(userId: string, data: z.infer<typeof EventCreateSchema_EVENTO>) {
  const normalizedStart = data.start && !isUnsetDate(data.start) ? data.start : null;
  const normalizedEnd = data.end && !isUnsetDate(data.end) ? data.end : null;
  const normalizedWindowStart = data.windowStart && !isUnsetDate(data.windowStart) ? data.windowStart : null;
  const normalizedWindowEnd = data.windowEnd && !isUnsetDate(data.windowEnd) ? data.windowEnd : null;
  const allowOverlap = data.priority === 'RECORDATORIO';
<<<<<<< HEAD
  const tzid = typeof data.tzid === 'string' && data.tzid.trim() ? data.tzid.trim() : 'UTC';
=======
>>>>>>> afb7d442

  const needsSeries = data.repeat !== 'NONE';
  if (needsSeries && !normalizedStart) {
    throw new Error('Para repetir un evento debes proporcionar fecha y hora de inicio (start).');
  }

  // RRULE usando UTC
  const rrule =
    needsSeries && normalizedStart
      ? `FREQ=${data.repeat};INTERVAL=1;DTSTART=${normalizedStart.toISOString().replace(/[-:]/g, '').split('.')[0]}Z`
      : null;

  const baseStart = normalizedStart ?? null;
  const series = baseStart ? buildSeries(baseStart, normalizedEnd ?? null, data.repeat) : [{ start: null as any, end: null }];

  const master = await prisma.event.create({
    data: {
      userId,
      calendarId: data.calendarId ?? null,
      kind: 'EVENTO',
      title: data.title,
      description: data.description ?? null,
      category: data.category ?? null,

      isInPerson: true,
      canOverlap: allowOverlap,

      priority: data.priority,
      repeat: data.repeat,
      rrule,

      start: series[0].start ?? null,
      end: series[0].end ?? null,

      window: data.window,
      windowStart: normalizedWindowStart,
      windowEnd: normalizedWindowEnd,

      isFixed: data.isFixed ?? false,
      participatesInScheduling: data.participatesInScheduling ?? true,
      transparency: (data.transparency as any) ?? null,
      status: data.status ?? 'SCHEDULED',

<<<<<<< HEAD
      tzid,
=======
      tzid: 'UTC',
>>>>>>> afb7d442
      isAllDay: Boolean(data.isAllDay),
    },
  });

  if (!needsSeries || series.length === 1) return [master];

  // Instancias hijas planas (repeat = NONE)
  const tx = series.slice(1).map(({ start, end }) =>
    prisma.event.create({
      data: {
        userId,
        calendarId: data.calendarId ?? null,
        kind: 'EVENTO',
        title: data.title,
        description: data.description ?? null,
        category: data.category ?? null,

        isInPerson: true,
        canOverlap: allowOverlap,

        priority: data.priority,
        repeat: 'NONE',
        rrule: null,
        originEventId: master.id,

        start,
        end,

        window: data.window,
        windowStart: normalizedWindowStart,
        windowEnd: normalizedWindowEnd,

        isFixed: data.isFixed ?? false,
        participatesInScheduling: data.participatesInScheduling ?? true,
        transparency: (data.transparency as any) ?? null,
        status: data.status ?? 'SCHEDULED',

<<<<<<< HEAD
        tzid,
=======
        tzid: 'UTC',
>>>>>>> afb7d442
        isAllDay: Boolean(data.isAllDay),
      },
    })
  );

  const children = await prisma.$transaction(tx);
  return [master, ...children];
}

/** ============== creación series TAREA (VTODO) ============== */
async function createTaskSeries(userId: string, data: z.infer<typeof EventCreateSchema_TAREA>) {
  const needsSeries = data.repeat !== 'NONE';
  if (needsSeries && !data.dueDate) {
    throw new Error('Para repetir una tarea debes proporcionar dueDate base.');
  }

  const baseDue = data.dueDate ?? null;
  const durationlessSeries = baseDue ? buildSeries(baseDue, null, data.repeat) : [{ start: null as any, end: null }];

  const master = await prisma.event.create({
    data: {
      userId,
      calendarId: data.calendarId ?? null,
      kind: 'TAREA',
      title: data.title,
      description: data.description ?? null,
      category: data.category ?? null,

      dueDate: durationlessSeries[0].start ?? null,
      todoStatus: data.todoStatus ?? 'NEEDS_ACTION',
      completed: false,
      percentComplete: 0,

      priority: data.priority ?? 'RELEVANTE',
      repeat: data.repeat,
      rrule:
        needsSeries && data.dueDate
          ? `FREQ=${data.repeat};INTERVAL=1;DTSTART=${data.dueDate.toISOString().replace(/[-:]/g, '').split('.')[0]}Z`
          : null,

      // campos no aplicables a TAREA
      start: null,
      end: null,
      window: 'NONE',
      isFixed: false,
      isInPerson: true,
      canOverlap: false,
      participatesInScheduling: false,
      isAllDay: false,

      status: 'SCHEDULED',
      tzid: 'UTC',
    },
  });

  if (!needsSeries || durationlessSeries.length === 1) return [master];

  const tx = durationlessSeries.slice(1).map(({ start }) =>
    prisma.event.create({
      data: {
        userId,
        calendarId: data.calendarId ?? null,
        kind: 'TAREA',
        title: data.title,
        description: data.description ?? null,
        category: data.category ?? null,

        dueDate: start,
        todoStatus: data.todoStatus ?? 'NEEDS_ACTION',
        completed: false,
        percentComplete: 0,

        priority: data.priority ?? 'RELEVANTE',
        repeat: 'NONE',
        rrule: null,
        originEventId: master.id,

        start: null,
        end: null,
        window: 'NONE',
        isFixed: false,
        isInPerson: true,
        canOverlap: false,
        participatesInScheduling: false,
        isAllDay: false,

        status: 'SCHEDULED',
        tzid: 'UTC',
      },
    })
  );

  const children = await prisma.$transaction(tx);
  return [master, ...children];
}

/** ================== handlers ================== */
export async function POST(req: Request) {
  try {
    const raw = await req.json();
    const sanitized = sanitizeEventPayload(raw, { treatMissingPriorityAsOptionalHint: true });
    const parsed = EventCreateSchema.safeParse(sanitized);
    if (!parsed.success) {
      return NextResponse.json({ error: 'Invalid payload', issues: parsed.error.flatten() }, { status: 400 });
    }

    const data = parsed.data;
    const user = await ensureDemoUser();

    let items;
    if (data.kind === 'EVENTO') {
      const normalized = applyPriorityPolicyToEventCreate(data);
      const created = await createEventSeries(user.id, normalized);
      await scheduleFlexibleEvents(user.id, created);
      const createdIds = created.map((item) => item.id);
      const scheduled = await prisma.event.findMany({ where: { id: { in: createdIds } } });
      await preemptLowerPriorityEvents(user.id, scheduled);
      const refreshed = await prisma.event.findMany({ where: { id: { in: createdIds } } });
      const byId = new Map(refreshed.map((item) => [item.id, item]));
      items = createdIds.map((id) => byId.get(id)).filter((item): item is Event => Boolean(item));
    } else {
      items = await createTaskSeries(user.id, data);
    } else if (data.kind === 'RECORDATORIO') {
      // ← Agregar manejo para RECORDATORIO
      items = await createReminderSeries(user.id, data);
    } else {
      throw new Error('Invalid event kind');
    }
    
    return NextResponse.json({ count: items.length, items }, { status: 201 });
  } catch (e: any) {
    console.error('POST /api/events error', e);
    return NextResponse.json({ error: e?.message || 'Server error' }, { status: 500 });
  }
}

export async function GET(req: Request) {
  try {
    const { searchParams } = new URL(req.url);
    const scope = searchParams.get('scope') ?? 'user';

    const where: any = {};
    if (scope === 'user') {
      const demo = await prisma.user.findUnique({ where: { email: 'demo@local' } });
      if (demo) where.userId = demo.id;
    }

    const rows = await prisma.event.findMany({
      where,
      orderBy: [{ start: 'asc' }, { createdAt: 'desc' }],
      take: 5000,
    });

    // ✅ GARANTIZAR que todas las fechas sean ISO strings
    const normalized = rows.map((event) => ({
      ...event,
      start: event.start ? event.start.toISOString() : null,
      end: event.end ? event.end.toISOString() : null,
      dueDate: event.dueDate ? event.dueDate.toISOString() : null,
      windowStart: event.windowStart ? event.windowStart.toISOString() : null,
      windowEnd: event.windowEnd ? event.windowEnd.toISOString() : null,
      createdAt: event.createdAt.toISOString(),
      updatedAt: event.updatedAt.toISOString(),
      lastModified: event.lastModified ? event.lastModified.toISOString() : null,
      createdIcal: event.createdIcal ? event.createdIcal.toISOString() : null,
      completedAt: event.completedAt ? event.completedAt.toISOString() : null,
    }));

    return NextResponse.json(normalized);
  } catch (e) {
    console.error('GET /api/events error', e);
    return NextResponse.json({ error: 'Server error' }, { status: 500 });
  }
}<|MERGE_RESOLUTION|>--- conflicted
+++ resolved
@@ -769,10 +769,7 @@
   start: zDate,  // requerido cuando repeat ≠ NONE
   end: zDate,
   isAllDay: z.boolean().optional(),
-<<<<<<< HEAD
   tzid: z.string().trim().min(1).optional(),
-=======
->>>>>>> afb7d442
 
   window: z.nativeEnum(AvailabilityWindow).default('NONE'),
   windowStart: zDate,
@@ -869,10 +866,7 @@
   const normalizedWindowStart = data.windowStart && !isUnsetDate(data.windowStart) ? data.windowStart : null;
   const normalizedWindowEnd = data.windowEnd && !isUnsetDate(data.windowEnd) ? data.windowEnd : null;
   const allowOverlap = data.priority === 'RECORDATORIO';
-<<<<<<< HEAD
   const tzid = typeof data.tzid === 'string' && data.tzid.trim() ? data.tzid.trim() : 'UTC';
-=======
->>>>>>> afb7d442
 
   const needsSeries = data.repeat !== 'NONE';
   if (needsSeries && !normalizedStart) {
@@ -916,11 +910,7 @@
       transparency: (data.transparency as any) ?? null,
       status: data.status ?? 'SCHEDULED',
 
-<<<<<<< HEAD
       tzid,
-=======
-      tzid: 'UTC',
->>>>>>> afb7d442
       isAllDay: Boolean(data.isAllDay),
     },
   });
@@ -958,11 +948,7 @@
         transparency: (data.transparency as any) ?? null,
         status: data.status ?? 'SCHEDULED',
 
-<<<<<<< HEAD
         tzid,
-=======
-        tzid: 'UTC',
->>>>>>> afb7d442
         isAllDay: Boolean(data.isAllDay),
       },
     })
