--- conflicted
+++ resolved
@@ -904,13 +904,7 @@
       : null;
 
   const baseStart = normalizedStart ?? null;
-<<<<<<< HEAD
-  const series = baseStart ? buildSeries(baseStart, normalizedEnd ?? null, data.repeat) : [];
-  const firstStart = series.length ? series[0].start : null;
-  const firstEnd = series.length ? series[0].end : null;
-=======
   const series = baseStart ? buildSeries(baseStart, normalizedEnd ?? null, data.repeat) : [{ start: null as any, end: null }];
->>>>>>> a2875c97
 
   const master = await prisma.event.create({
     data: {
@@ -1133,10 +1127,6 @@
       orderBy: [{ start: 'asc' }, { createdAt: 'desc' }],
       take: 5000,
     });
-<<<<<<< HEAD
-    return NextResponse.json(rows);
-  } catch (e: unknown) {
-=======
 
     // ✅ GARANTIZAR que todas las fechas sean ISO strings
     const normalized = rows.map((event) => ({
@@ -1155,7 +1145,6 @@
 
     return NextResponse.json(normalized);
   } catch (e) {
->>>>>>> a2875c97
     console.error('GET /api/events error', e);
     const message = e instanceof Error ? e.message : 'Server error';
     return NextResponse.json({ error: message }, { status: 500 });
