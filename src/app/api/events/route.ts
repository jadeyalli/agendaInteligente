--- conflicted
+++ resolved
@@ -236,8 +236,6 @@
         data.status = data.status ?? 'SCHEDULED';
       }
     }
-<<<<<<< HEAD
-=======
 
     if (data.priority) {
       const policy = priorityPolicy(data.priority);
@@ -260,7 +258,6 @@
         data.status = data.status ?? 'SCHEDULED';
       }
     }
->>>>>>> 5cdb83f9
 
     // Normaliza nullables a undefined para Prisma si no se quiere tocar
     const updated = await prisma.event.update({
@@ -895,10 +892,6 @@
   const normalizedWindowStart = data.windowStart && !isUnsetDate(data.windowStart) ? data.windowStart : null;
   const normalizedWindowEnd = data.windowEnd && !isUnsetDate(data.windowEnd) ? data.windowEnd : null;
   const allowOverlap = data.priority === 'RECORDATORIO';
-<<<<<<< HEAD
-  const transparency = allowOverlap ? 'TRANSPARENT' : 'OPAQUE';
-=======
->>>>>>> 5cdb83f9
   const tzid = typeof data.tzid === 'string' && data.tzid.trim() ? data.tzid.trim() : 'UTC';
 
   const needsSeries = data.repeat !== 'NONE';
@@ -913,13 +906,7 @@
       : null;
 
   const baseStart = normalizedStart ?? null;
-<<<<<<< HEAD
-  const series = baseStart ? buildSeries(baseStart, normalizedEnd ?? null, data.repeat) : [];
-  const firstStart = series.length ? series[0].start : null;
-  const firstEnd = series.length ? series[0].end : null;
-=======
   const series = baseStart ? buildSeries(baseStart, normalizedEnd ?? null, data.repeat) : [{ start: null as any, end: null }];
->>>>>>> 5cdb83f9
 
   const master = await prisma.event.create({
     data: {
@@ -946,11 +933,7 @@
 
       isFixed: data.isFixed ?? false,
       participatesInScheduling: data.participatesInScheduling ?? true,
-<<<<<<< HEAD
-      transparency,
-=======
       transparency: data.transparency ?? null,
->>>>>>> 5cdb83f9
       status: data.status ?? 'SCHEDULED',
 
       tzid,
@@ -988,11 +971,7 @@
 
         isFixed: data.isFixed ?? false,
         participatesInScheduling: data.participatesInScheduling ?? true,
-<<<<<<< HEAD
-        transparency,
-=======
         transparency: data.transparency ?? null,
->>>>>>> 5cdb83f9
         status: data.status ?? 'SCHEDULED',
 
         tzid,
@@ -1150,10 +1129,6 @@
       orderBy: [{ start: 'asc' }, { createdAt: 'desc' }],
       take: 5000,
     });
-<<<<<<< HEAD
-    return NextResponse.json(rows);
-  } catch (e: unknown) {
-=======
 
     // ✅ GARANTIZAR que todas las fechas sean ISO strings
     const normalized = rows.map((event) => ({
@@ -1172,7 +1147,6 @@
 
     return NextResponse.json(normalized);
   } catch (e) {
->>>>>>> 5cdb83f9
     console.error('GET /api/events error', e);
     const message = e instanceof Error ? e.message : 'Server error';
     return NextResponse.json({ error: message }, { status: 500 });
