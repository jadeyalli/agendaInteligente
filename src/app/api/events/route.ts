import { NextResponse } from 'next/server';
import { z } from 'zod';
import { prisma } from '@/lib/prisma';
import {
  AvailabilityWindow,
  Priority,
  RepeatRule,
  ICalTodoStatus,
  Prisma,
  Event,
} from '@prisma/client';

const PRIORITY_ALIAS_MAP: Record<string, Priority> = {
  UI: 'CRITICA',
  UNI: 'URGENTE',
  INU: 'RELEVANTE',
  NN: 'OPCIONAL',
  REMINDER: 'RECORDATORIO',
  REMINDERS: 'RECORDATORIO',
  RECORDATORIOS: 'RECORDATORIO',
};

const PRIORITY_RANK: Record<Priority, number> = {
  CRITICA: 4,
  URGENTE: 3,
  RELEVANTE: 2,
  OPCIONAL: 1,
  RECORDATORIO: 0,
};

const SCHEDULABLE_PRIORITIES: Priority[] = ['CRITICA', 'URGENTE', 'RELEVANTE'];

function normalizePriorityInput(value: unknown): Priority | undefined {
  if (typeof value !== 'string') return undefined;
  const trimmed = value.trim();
  if (!trimmed) return undefined;

  const upper = trimmed.toUpperCase();
  if ((Object.values(Priority) as string[]).includes(upper)) {
    return upper as Priority;
  }

  if (upper in PRIORITY_ALIAS_MAP) {
    return PRIORITY_ALIAS_MAP[upper];
  }

  return undefined;
}

function isPlainObject(value: unknown): value is Record<string, unknown> {
  return Boolean(value) && typeof value === 'object' && !Array.isArray(value);
}

function coerceBoolean(value: unknown): boolean | undefined {
  if (typeof value === 'boolean') return value;
  if (typeof value === 'string') {
    const normalized = value.trim().toLowerCase();
    if (normalized === 'true') return true;
    if (normalized === 'false') return false;
  }
  return undefined;
}

function sanitizeEventPayload(
  raw: unknown,
  options: { treatMissingPriorityAsOptionalHint?: boolean } = {}
): unknown {
  if (!isPlainObject(raw)) return raw;

  const clone: Record<string, unknown> = { ...raw };

<<<<<<< HEAD
  const booleanKeys = ['participatesInScheduling', 'isFixed'] as const;
=======
  const booleanKeys = ['isInPerson', 'canOverlap', 'participatesInScheduling', 'isFixed'] as const;
>>>>>>> 92cea9be
  for (const key of booleanKeys) {
    if (key in clone) {
      const coerced = coerceBoolean(clone[key]);
      if (coerced !== undefined) {
        clone[key] = coerced;
      }
    }
  }

  const participates =
    typeof clone.participatesInScheduling === 'boolean'
      ? (clone.participatesInScheduling as boolean)
      : undefined;

  const statusUpper =
    typeof clone.status === 'string' ? (clone.status as string).trim().toUpperCase() : undefined;

  const optionalHint = participates === false || statusUpper === 'WAITLIST';

  if ('priority' in clone) {
    const value = clone.priority;
    if (
      value == null ||
      (typeof value === 'string' && !value.trim()) ||
      typeof value !== 'string'
    ) {
      clone.priority = optionalHint ? 'OPCIONAL' : 'RELEVANTE';
    }
  } else if (options.treatMissingPriorityAsOptionalHint && optionalHint) {
    clone.priority = 'OPCIONAL';
  }

  return clone;
}

const PrioritySchema = z
  .union([z.nativeEnum(Priority), z.string()])
  .transform((value, ctx) => {
    const normalized = normalizePriorityInput(value);
    if (!normalized) {
      ctx.addIssue({ code: z.ZodIssueCode.custom, message: 'Invalid priority' });
      return z.NEVER;
    }
    return normalized;
  });

function priorityPolicy(priority: Priority): {
  participatesInScheduling: boolean;
  isFixed: boolean;
  status: 'SCHEDULED' | 'WAITLIST';
} {
  switch (priority) {
    case 'CRITICA':
      return { participatesInScheduling: true, isFixed: true, status: 'SCHEDULED' };
    case 'URGENTE':
    case 'RELEVANTE':
      return { participatesInScheduling: true, isFixed: false, status: 'SCHEDULED' };
    case 'RECORDATORIO':
      return { participatesInScheduling: false, isFixed: false, status: 'SCHEDULED' };
    case 'OPCIONAL':
    default:
      return { participatesInScheduling: false, isFixed: false, status: 'WAITLIST' };
  }
}


/** DELETE /api/events?id=... [&cascade=series] */
export async function DELETE(req: Request) {
  try {
    const { searchParams } = new URL(req.url);
    const id = searchParams.get('id');
    const cascade = searchParams.get('cascade'); // 'series' para borrar master + hijas

    if (!id) {
      return NextResponse.json({ error: 'Missing id' }, { status: 400 });
    }

    const target = await prisma.event.findUnique({ where: { id } });
    if (!target) {
      return NextResponse.json({ error: 'Not found' }, { status: 404 });
    }

    if (cascade === 'series') {
      // si es master, borra master + hijas; si es hija, borra su master y la serie
      const masterId = target.originEventId ?? target.id;
      await prisma.event.deleteMany({
        where: { OR: [{ id: masterId }, { originEventId: masterId }] },
      });
      return NextResponse.json({ ok: true, deleted: 'series' });
    }

    // borrar solo el evento seleccionado
    await prisma.event.delete({ where: { id } });
    return NextResponse.json({ ok: true });
  } catch (e) {
    console.error('DELETE /api/events error', e);
    return NextResponse.json({ error: 'Server error' }, { status: 500 });
  }
}

/** PATCH /api/events?id=...  (actualización parcial básica) */
const PatchSchema = z.object({
  // comunes
  title: z.string().trim().min(1).optional(),
  description: z.string().trim().nullable().optional(),
  category: z.string().nullable().optional(),
  priority: PrioritySchema.optional(),

  // evento
  start: z.union([z.coerce.date(), z.null()]).optional(),
  end: z.union([z.coerce.date(), z.null()]).optional(),
  isAllDay: z.boolean().optional(),

  // tarea
  dueDate: z.union([z.coerce.date(), z.null()]).optional(),
  todoStatus: z.nativeEnum(ICalTodoStatus).optional(),

  // comportamiento
  participatesInScheduling: z.boolean().optional(),
  status: z.string().optional(),

  // ventana
  window: z.nativeEnum(AvailabilityWindow).optional(),
  windowStart: z.union([z.coerce.date(), z.null()]).optional(),
  windowEnd: z.union([z.coerce.date(), z.null()]).optional(),
});

export async function PATCH(req: Request) {
  try {
    const { searchParams } = new URL(req.url);
    const id = searchParams.get('id');
    if (!id) return NextResponse.json({ error: 'Missing id' }, { status: 400 });

    const raw = await req.json().catch(() => ({}));
    const sanitized = sanitizeEventPayload(raw);
    const parsed = PatchSchema.safeParse(sanitized);
    if (!parsed.success) {
      return NextResponse.json({ error: 'Invalid payload', issues: parsed.error.flatten() }, { status: 400 });
    }

    const data = parsed.data as any;

    if (data.priority) {
      const policy = priorityPolicy(data.priority);
      data.participatesInScheduling = policy.participatesInScheduling;
      data.isFixed = policy.isFixed;
<<<<<<< HEAD

      if (data.priority === 'RECORDATORIO') {
        data.status = data.status ?? 'SCHEDULED';
=======
      data.isInPerson = true;

      if (data.priority === 'RECORDATORIO') {
        data.status = data.status ?? 'SCHEDULED';
        data.canOverlap = true;
>>>>>>> 92cea9be
        data.window = 'NONE';
        data.windowStart = null;
        data.windowEnd = null;
      } else if (policy.status === 'WAITLIST') {
        data.status = 'WAITLIST';
        data.start = null;
        data.end = null;
        data.window = 'NONE';
        data.windowStart = null;
        data.windowEnd = null;
<<<<<<< HEAD
      } else {
        data.status = data.status ?? 'SCHEDULED';
=======
        data.canOverlap = false;
      } else {
        data.status = data.status ?? 'SCHEDULED';
        data.canOverlap = false;
        if (policy.isFixed) {
          data.canOverlap = false;
        }
>>>>>>> 92cea9be
      }
    }

    // Normaliza nullables a undefined para Prisma si no se quiere tocar
    const updated = await prisma.event.update({
      where: { id },
      data: {
        title: data.title,
        description: data.hasOwnProperty('description') ? data.description : undefined,
        category: data.hasOwnProperty('category') ? data.category : undefined,
        priority: data.priority,

        start: data.hasOwnProperty('start') ? data.start : undefined,
        end: data.hasOwnProperty('end') ? data.end : undefined,
        isAllDay: data.isAllDay,

        dueDate: data.hasOwnProperty('dueDate') ? data.dueDate : undefined,
        todoStatus: data.todoStatus,

        participatesInScheduling: data.participatesInScheduling,
        status: data.status,

        window: data.window,
        windowStart: data.hasOwnProperty('windowStart') ? data.windowStart : undefined,
        windowEnd: data.hasOwnProperty('windowEnd') ? data.windowEnd : undefined,
      },
    });

    return NextResponse.json(updated);
  } catch (e) {
    console.error('PATCH /api/events error', e);
    return NextResponse.json({ error: 'Server error' }, { status: 500 });
  }
}


/** Usuario demo */
async function ensureDemoUser() {
  const email = 'demo@local';
  let user = await prisma.user.findUnique({ where: { email } });
  if (!user) {
    user = await prisma.user.create({ data: { email, name: 'Demo' } });
  }
  return user;
}

/** Zod comunes */
const zDate = z.union([z.coerce.date(), z.null(), z.undefined()]);

/** ============ helpers de fechas (seguros para fin de mes / años bisiestos) ============ */
function addMonthsSafe(d: Date, delta: number): Date {
  const y = d.getFullYear();
  const m = d.getMonth();
  const day = d.getDate();
  const h = d.getHours(), mi = d.getMinutes(), s = d.getSeconds(), ms = d.getMilliseconds();
  const lastOfTarget = new Date(y, m + delta + 1, 0).getDate();
  const newDay = Math.min(day, lastOfTarget);
  return new Date(y, m + delta, newDay, h, mi, s, ms);
}

function addYearsSafe(d: Date, delta: number): Date {
  const y = d.getFullYear();
  const m = d.getMonth();
  const day = d.getDate();
  const h = d.getHours(), mi = d.getMinutes(), s = d.getSeconds(), ms = d.getMilliseconds();
  const candidate = new Date(y + delta, m, day, h, mi, s, ms);
  if (candidate.getMonth() !== m) {
    const lastDay = new Date(y + delta, m + 1, 0).getDate();
    return new Date(y + delta, m, Math.min(day, lastDay), h, mi, s, ms);
  }
  return candidate;
}

function addPeriodSafe(d: Date, rule: RepeatRule): Date {
  switch (rule) {
    case 'DAILY': {
      const out = new Date(d); out.setDate(out.getDate() + 1); return out;
    }
    case 'WEEKLY': {
      const out = new Date(d); out.setDate(out.getDate() + 7); return out;
    }
    case 'MONTHLY':
      return addMonthsSafe(d, 1);
    case 'YEARLY':
      return addYearsSafe(d, 1);
    default:
      return d;
  }
}

function endOfYearOf(d: Date): Date {
  return new Date(d.getFullYear(), 11, 31, 23, 59, 59, 999);
}

type BusyInterval = { start: Date; end: Date };
type WeightedBusyInterval = BusyInterval & { weight: number };

const DEFAULT_DURATION_MINUTES = 60;
const WORK_START_HOUR = 5;
const WORK_END_HOUR = 23;

function ensurePositiveDurationMs(event: Event): number {
  if (event.start && event.end) {
    const diff = event.end.getTime() - event.start.getTime();
    if (diff > 0) return diff;
  }
  const minutes = event.durationMinutes && event.durationMinutes > 0 ? event.durationMinutes : DEFAULT_DURATION_MINUTES;
  return minutes * 60 * 1000;
}

function isUnsetDate(value: Date | null | undefined): boolean {
  return !value || value.getTime() === 0;
}

function startOfWorkingDay(date: Date): Date {
  return new Date(date.getFullYear(), date.getMonth(), date.getDate(), WORK_START_HOUR, 0, 0, 0);
}

function endOfWorkingDay(date: Date): Date {
  return new Date(date.getFullYear(), date.getMonth(), date.getDate(), WORK_END_HOUR, 0, 0, 0);
}

function earliestSchedulingStart(): Date {
  const now = new Date();
  const todayStart = startOfWorkingDay(now);
  return now.getTime() > todayStart.getTime() ? now : todayStart;
}

function moveToNextWorkingDay(date: Date): Date {
  const next = new Date(date);
  next.setDate(next.getDate() + 1);
  next.setHours(WORK_START_HOUR, 0, 0, 0);
  const earliest = earliestSchedulingStart();
  return next.getTime() < earliest.getTime() ? earliest : next;
}

function clampToWorkingHours(date: Date): Date {
  const earliest = earliestSchedulingStart();
  let candidate = new Date(Math.max(date.getTime(), earliest.getTime()));

  while (true) {
    const dayStart = startOfWorkingDay(candidate);
    const dayEnd = endOfWorkingDay(candidate);

    if (candidate.getTime() < dayStart.getTime()) {
      candidate = dayStart;
      continue;
    }

    if (candidate.getTime() >= dayEnd.getTime()) {
      candidate = moveToNextWorkingDay(candidate);
      continue;
    }

    return candidate;
  }
}

function schedulingWindowOf(event: Event): { start: Date; end: Date | null } | null {
  const now = new Date();
  const candidates: Date[] = [];
  if (event.start) candidates.push(event.start);
  if (event.windowStart) candidates.push(event.windowStart);
  candidates.push(now);
  let start = candidates.reduce((max, current) => (current.getTime() > max.getTime() ? current : max));

  let end: Date | null = event.windowEnd ?? null;

  switch (event.window) {
    case 'PRONTO': {
      const prontoEnd = new Date(start.getTime() + 48 * 60 * 60 * 1000);
      end = end ? new Date(Math.min(end.getTime(), prontoEnd.getTime())) : prontoEnd;
      break;
    }
    case 'SEMANA': {
      const weekEnd = new Date(start.getTime() + 7 * 24 * 60 * 60 * 1000);
      end = end ? new Date(Math.min(end.getTime(), weekEnd.getTime())) : weekEnd;
      break;
    }
    case 'MES': {
      const monthEnd = addMonthsSafe(start, 1);
      end = end ? new Date(Math.min(end.getTime(), monthEnd.getTime())) : monthEnd;
      break;
    }
    case 'RANGO': {
      if (event.windowStart && event.windowStart.getTime() > start.getTime()) {
        start = event.windowStart;
      }
      if (event.windowEnd && (!end || event.windowEnd.getTime() < end.getTime())) {
        end = event.windowEnd;
      }
      break;
    }
    default: {
      if (event.windowStart && event.windowStart.getTime() > start.getTime()) {
        start = event.windowStart;
      }
      if (event.windowEnd && (!end || event.windowEnd.getTime() < end.getTime())) {
        end = event.windowEnd;
      }
      break;
    }
  }

  const clampedStart = clampToWorkingHours(start);

  if (end && end.getTime() <= clampedStart.getTime()) {
    return null;
  }

  return { start: clampedStart, end };
}

function findNextSlot(durationMs: number, start: Date, end: Date | null, busy: BusyInterval[]): Date | null {
  const sorted = [...busy].sort((a, b) => a.start.getTime() - b.start.getTime());
  let cursor = clampToWorkingHours(start);
  const limit = end ? end.getTime() : Number.POSITIVE_INFINITY;

  if (cursor.getTime() >= limit) {
    return null;
  }

  while (cursor.getTime() + durationMs <= limit) {
    const dayEnd = endOfWorkingDay(cursor);

    if (cursor.getTime() + durationMs > dayEnd.getTime()) {
      cursor = moveToNextWorkingDay(cursor);
      if (cursor.getTime() >= limit) {
        return null;
      }
      continue;
    }

    let conflict: BusyInterval | null = null;
    for (const interval of sorted) {
      if (interval.end.getTime() <= cursor.getTime()) {
        continue;
      }

      if (interval.start.getTime() >= cursor.getTime() + durationMs) {
        break;
      }

      conflict = interval;
      break;
    }

    if (!conflict) {
      return cursor;
    }

    cursor = clampToWorkingHours(new Date(Math.max(conflict.end.getTime(), cursor.getTime())));
  }

  return null;
}

function upsertInterval(list: BusyInterval[], interval: BusyInterval): BusyInterval[] {
  const next = [...list, interval];
  next.sort((a, b) => a.start.getTime() - b.start.getTime());
  return next;
}

function upsertWeightedInterval(
  list: WeightedBusyInterval[],
  interval: WeightedBusyInterval
): WeightedBusyInterval[] {
  const next = [...list, interval];
  next.sort((a, b) => a.start.getTime() - b.start.getTime());
  return next;
}

function priorityWeight(priority: Priority): number {
  return PRIORITY_RANK[priority] ?? 0;
}

function lowerPriorityTargets(priority: Priority): Priority[] {
  const base = priorityWeight(priority);
  return SCHEDULABLE_PRIORITIES.filter((candidate) => priorityWeight(candidate) > 0 && priorityWeight(candidate) < base);
}

async function preemptLowerPriorityEvents(userId: string, newEvents: Event[]) {
  for (const current of newEvents) {
    if (current.kind !== 'EVENTO' || !current.start || !current.end) continue;

    const prioritiesToMove = lowerPriorityTargets(current.priority);
    if (!prioritiesToMove.length) continue;

    const overlapping = await prisma.event.findMany({
      where: {
        userId,
        id: { not: current.id },
        kind: 'EVENTO',
        participatesInScheduling: true,
        isFixed: false,
<<<<<<< HEAD
=======
        canOverlap: false,
>>>>>>> 92cea9be
        priority: { in: prioritiesToMove },
        start: { lt: current.end },
        end: { gt: current.start },
      },
    });

    if (!overlapping.length) continue;

    const toMoveIds = new Set(overlapping.map((event) => event.id));

    const blockingEvents = await prisma.event.findMany({
      where: {
        userId,
        kind: 'EVENTO',
        participatesInScheduling: true,
        start: { not: null },
        end: { not: null },
<<<<<<< HEAD
=======
        OR: [{ isFixed: true }, { canOverlap: false }],
>>>>>>> 92cea9be
      },
    });

    let busy: BusyInterval[] = blockingEvents
      .filter((event) => !toMoveIds.has(event.id) && event.start && event.end)
      .map((event) => ({ start: event.start!, end: event.end! }));

    const sortedOverlaps = [...overlapping].sort((a, b) => {
      const diff = priorityWeight(b.priority) - priorityWeight(a.priority);
      if (diff !== 0) return diff;
      if (a.start && b.start) return a.start.getTime() - b.start.getTime();
      if (a.start) return -1;
      if (b.start) return 1;
      return 0;
    });

    const updates: { id: string; data: Prisma.EventUpdateInput }[] = [];

    for (const event of sortedOverlaps) {
      const window = schedulingWindowOf(event);
      if (!window) {
        updates.push({
          id: event.id,
          data: {
            start: null,
            end: null,
            status: 'WAITLIST',
            participatesInScheduling: false,
          },
        });
        continue;
      }

      const durationMs = ensurePositiveDurationMs(event);
      const nextSlot = findNextSlot(durationMs, window.start, window.end, busy);

      if (!nextSlot) {
        updates.push({
          id: event.id,
          data: {
            start: null,
            end: null,
            status: 'WAITLIST',
            participatesInScheduling: false,
          },
        });
        continue;
      }

      const nextEnd = new Date(nextSlot.getTime() + durationMs);
      updates.push({
        id: event.id,
        data: {
          start: nextSlot,
          end: nextEnd,
          status: 'SCHEDULED',
          participatesInScheduling: true,
        },
      });
      busy = upsertInterval(busy, { start: nextSlot, end: nextEnd });
    }

    if (updates.length) {
      await prisma.$transaction(updates.map((update) => prisma.event.update({ where: { id: update.id }, data: update.data })));
    }
  }
}

async function scheduleFlexibleEvents(userId: string, candidates: Event[]) {
  const toSchedule = candidates.filter(
    (event) =>
      event.kind === 'EVENTO' &&
      event.participatesInScheduling &&
      !event.isFixed &&
<<<<<<< HEAD
=======
      !event.canOverlap &&
>>>>>>> 92cea9be
      (event.priority === 'URGENTE' || event.priority === 'RELEVANTE') &&
      isUnsetDate(event.start)
  );

  if (!toSchedule.length) return;

  const candidateIds = new Set(toSchedule.map((event) => event.id));

  const blockingEvents = await prisma.event.findMany({
    where: {
      userId,
      kind: 'EVENTO',
      participatesInScheduling: true,
      start: { not: null },
      end: { not: null },
<<<<<<< HEAD
=======
      OR: [{ isFixed: true }, { canOverlap: false }],
>>>>>>> 92cea9be
      NOT: { id: { in: Array.from(candidateIds) } },
    },
  });

  let busy: WeightedBusyInterval[] = blockingEvents
    .filter((event) => event.start && event.end)
    .map((event) => ({
      start: event.start!,
      end: event.end!,
      weight: priorityWeight(event.priority),
    }));

  const sorted = [...toSchedule].sort((a, b) => {
    const diff = priorityWeight(b.priority) - priorityWeight(a.priority);
    if (diff !== 0) return diff;
    return a.createdAt.getTime() - b.createdAt.getTime();
  });

  const updates: { id: string; data: Prisma.EventUpdateInput }[] = [];

  for (const event of sorted) {
    const window = schedulingWindowOf(event);
    if (!window) {
      updates.push({
        id: event.id,
        data: {
          start: null,
          end: null,
          status: 'WAITLIST',
          participatesInScheduling: false,
        },
      });
      continue;
    }

    const durationMs = ensurePositiveDurationMs(event);
    const candidateWeight = priorityWeight(event.priority);
    const effectiveBusy = busy
      .filter((interval) => interval.weight >= candidateWeight)
      .map(({ start, end }) => ({ start, end }));
    const nextSlot = findNextSlot(durationMs, window.start, window.end, effectiveBusy);

    if (!nextSlot) {
      updates.push({
        id: event.id,
        data: {
          start: null,
          end: null,
          status: 'WAITLIST',
          participatesInScheduling: false,
        },
      });
      continue;
    }

    const nextEnd = new Date(nextSlot.getTime() + durationMs);
    updates.push({
      id: event.id,
      data: {
        start: nextSlot,
        end: nextEnd,
        status: 'SCHEDULED',
        participatesInScheduling: true,
      },
    });
    busy = upsertWeightedInterval(busy, {
      start: nextSlot,
      end: nextEnd,
      weight: candidateWeight,
    });
  }

  if (updates.length) {
    await prisma.$transaction(updates.map((update) => prisma.event.update({ where: { id: update.id }, data: update.data })));
  }
}

/** Genera todas las ocurrencias según regla y límites:
 * - DAILY/WEEKLY/MONTHLY: hasta el 31 de diciembre del año base
 * - YEARLY: hasta año base + 2 (inclusive)
 * Devuelve pares {start, end} comenzando con la ocurrencia base
 */
function buildSeries(
  baseStart: Date,
  baseEnd: Date | null,
  rule: RepeatRule
): Array<{ start: Date; end: Date | null }> {
  const out: Array<{ start: Date; end: Date | null }> = [];
  const duration = baseEnd ? (baseEnd.getTime() - baseStart.getTime()) : 0;

  const push = (s: Date) => {
    out.push({ start: s, end: baseEnd ? new Date(s.getTime() + duration) : null });
  };

  // primera ocurrencia
  push(baseStart);

  if (rule === 'NONE') return out;

  if (rule === 'YEARLY') {
    const maxYear = baseStart.getFullYear() + 2; // 2 años a futuro
    let cursor = new Date(baseStart);
    while (true) {
      const next = addPeriodSafe(cursor, 'YEARLY');
      if (next.getFullYear() > maxYear) break;
      push(next);
      cursor = next;
    }
    return out;
  }

  // DAILY / WEEKLY / MONTHLY -> hasta final del año base
  const limit = endOfYearOf(baseStart);
  let cursor = new Date(baseStart);
  while (true) {
    const next = addPeriodSafe(cursor, rule);
    if (next.getTime() > limit.getTime()) break;
    push(next);
    cursor = next;
  }
  return out;
}

/** ================= Schemas entrada ================= */
const EventCreateSchema_EVENTO = z.object({
  kind: z.literal('EVENTO'),
  title: z.string().trim().min(1),
  description: z.string().trim().nullish(),
  category: z.string().nullish(),

<<<<<<< HEAD
=======
  isInPerson: z.boolean().optional().default(true),
  canOverlap: z.boolean().optional().default(false),
>>>>>>> 92cea9be
  priority: PrioritySchema.default('RELEVANTE'),

  repeat: z.nativeEnum(RepeatRule).default('NONE'),

  start: zDate,  // requerido cuando repeat ≠ NONE
  end: zDate,
  isAllDay: z.boolean().optional(),

  window: z.nativeEnum(AvailabilityWindow).default('NONE'),
  windowStart: zDate,
  windowEnd: zDate,

  isFixed: z.boolean().optional(),
  participatesInScheduling: z.boolean().optional(),
  transparency: z.string().optional(),
  status: z.string().optional(),

  calendarId: z.string().nullish(),
});


const EventCreateSchema_TAREA = z.object({
  kind: z.literal('TAREA'),
  title: z.string().trim().min(1),
  description: z.string().trim().nullish(),
  category: z.string().nullish(),

  repeat: z.nativeEnum(RepeatRule).default('NONE'),
  dueDate: zDate, // requerido cuando repeat ≠ NONE

  priority: PrioritySchema.optional().default('RELEVANTE'),
  todoStatus: z.nativeEnum(ICalTodoStatus).optional().default('NEEDS_ACTION'),
  calendarId: z.string().nullish(),
});

// Agregar después de EventCreateSchema_TAREA y antes de EventCreateSchema

const EventCreateSchema_RECORDATORIO = z.object({
  kind: z.literal('RECORDATORIO'),
  title: z.string().trim().min(1),
  description: z.string().trim().nullish(),
  category: z.string().nullish(),

  repeat: z.nativeEnum(RepeatRule).default('NONE'),
  isAllDay: z.boolean().default(false),
  start: zDate,      // fecha opcional para recordatorios
  end: zDate,        // hora fin opcional
  calendarId: z.string().nullish(),
});

// Modificar EventCreateSchema para incluir RECORDATORIO:
const EventCreateSchema = z.discriminatedUnion('kind', [
  EventCreateSchema_EVENTO,
  EventCreateSchema_TAREA,
  EventCreateSchema_RECORDATORIO,  // ← Agregar esta línea
]);

type EventCreatePayload = z.infer<typeof EventCreateSchema_EVENTO>;

function applyPriorityPolicyToEventCreate(data: EventCreatePayload): EventCreatePayload {
  const policy = priorityPolicy(data.priority);
  const next: EventCreatePayload = { ...data };

  next.participatesInScheduling = policy.participatesInScheduling;
  next.isFixed = policy.isFixed;
<<<<<<< HEAD
  next.status = policy.status;
=======
  next.isInPerson = true;
>>>>>>> 92cea9be

  if (next.priority === 'RECORDATORIO') {
    next.participatesInScheduling = false;
    next.isFixed = false;
    next.status = 'SCHEDULED';
<<<<<<< HEAD
=======
    next.canOverlap = true;
>>>>>>> 92cea9be
    next.window = 'NONE';
    next.windowStart = null;
    next.windowEnd = null;
    return next;
  }

<<<<<<< HEAD
=======
  next.canOverlap = false;

>>>>>>> 92cea9be
  if (policy.status === 'WAITLIST') {
    next.status = 'WAITLIST';

    const startValue = next.start as Date | null | undefined;
    const endValue = next.end as Date | null | undefined;

    next.start = startValue && !isUnsetDate(startValue) ? startValue : null;
    next.end = endValue && !isUnsetDate(endValue) ? endValue : null;

    next.window = 'NONE';
    next.windowStart = null;
    next.windowEnd = null;
  } else {
    next.status = next.status ?? 'SCHEDULED';
  }

<<<<<<< HEAD
=======
  if (policy.isFixed) {
    next.canOverlap = false;
  }

>>>>>>> 92cea9be
  return next;
}

/** ============== creación series EVENTO ============== */
async function createEventSeries(userId: string, data: z.infer<typeof EventCreateSchema_EVENTO>) {
  const normalizedStart = data.start && !isUnsetDate(data.start) ? data.start : null;
  const normalizedEnd = data.end && !isUnsetDate(data.end) ? data.end : null;
  const normalizedWindowStart = data.windowStart && !isUnsetDate(data.windowStart) ? data.windowStart : null;
  const normalizedWindowEnd = data.windowEnd && !isUnsetDate(data.windowEnd) ? data.windowEnd : null;
<<<<<<< HEAD
  const allowOverlap = data.priority === 'RECORDATORIO';
=======
>>>>>>> 92cea9be

  const needsSeries = data.repeat !== 'NONE';
  if (needsSeries && !normalizedStart) {
    throw new Error('Para repetir un evento debes proporcionar fecha y hora de inicio (start).');
  }

  // RRULE usando UTC
  const rrule =
    needsSeries && normalizedStart
      ? `FREQ=${data.repeat};INTERVAL=1;DTSTART=${normalizedStart.toISOString().replace(/[-:]/g, '').split('.')[0]}Z`
      : null;

  const baseStart = normalizedStart ?? null;
  const series = baseStart ? buildSeries(baseStart, normalizedEnd ?? null, data.repeat) : [{ start: null as any, end: null }];

  const master = await prisma.event.create({
    data: {
      userId,
      calendarId: data.calendarId ?? null,
      kind: 'EVENTO',
      title: data.title,
      description: data.description ?? null,
      category: data.category ?? null,

      isInPerson: true,
      canOverlap: allowOverlap,

      priority: data.priority,
      repeat: data.repeat,
      rrule,

      start: series[0].start ?? null,
      end: series[0].end ?? null,

      window: data.window,
      windowStart: normalizedWindowStart,
      windowEnd: normalizedWindowEnd,

      isFixed: data.isFixed ?? false,
      participatesInScheduling: data.participatesInScheduling ?? true,
      transparency: (data.transparency as any) ?? null,
      status: data.status ?? 'SCHEDULED',

      tzid: 'UTC',
      isAllDay: Boolean(data.isAllDay),
    },
  });

  if (!needsSeries || series.length === 1) return [master];

  // Instancias hijas planas (repeat = NONE)
  const tx = series.slice(1).map(({ start, end }) =>
    prisma.event.create({
      data: {
        userId,
        calendarId: data.calendarId ?? null,
        kind: 'EVENTO',
        title: data.title,
        description: data.description ?? null,
        category: data.category ?? null,

        isInPerson: true,
        canOverlap: allowOverlap,

        priority: data.priority,
        repeat: 'NONE',
        rrule: null,
        originEventId: master.id,

        start,
        end,

        window: data.window,
        windowStart: normalizedWindowStart,
        windowEnd: normalizedWindowEnd,

        isFixed: data.isFixed ?? false,
        participatesInScheduling: data.participatesInScheduling ?? true,
        transparency: (data.transparency as any) ?? null,
        status: data.status ?? 'SCHEDULED',

        tzid: 'UTC',
        isAllDay: Boolean(data.isAllDay),
      },
    })
  );

  const children = await prisma.$transaction(tx);
  return [master, ...children];
}

/** ============== creación series TAREA (VTODO) ============== */
async function createTaskSeries(userId: string, data: z.infer<typeof EventCreateSchema_TAREA>) {
  const needsSeries = data.repeat !== 'NONE';
  if (needsSeries && !data.dueDate) {
    throw new Error('Para repetir una tarea debes proporcionar dueDate base.');
  }

  const baseDue = data.dueDate ?? null;
  const durationlessSeries = baseDue ? buildSeries(baseDue, null, data.repeat) : [{ start: null as any, end: null }];

  const master = await prisma.event.create({
    data: {
      userId,
      calendarId: data.calendarId ?? null,
      kind: 'TAREA',
      title: data.title,
      description: data.description ?? null,
      category: data.category ?? null,

      dueDate: durationlessSeries[0].start ?? null,
      todoStatus: data.todoStatus ?? 'NEEDS_ACTION',
      completed: false,
      percentComplete: 0,

      priority: data.priority ?? 'RELEVANTE',
      repeat: data.repeat,
      rrule:
        needsSeries && data.dueDate
          ? `FREQ=${data.repeat};INTERVAL=1;DTSTART=${data.dueDate.toISOString().replace(/[-:]/g, '').split('.')[0]}Z`
          : null,

      // campos no aplicables a TAREA
      start: null,
      end: null,
      window: 'NONE',
      isFixed: false,
      isInPerson: true,
      canOverlap: false,
      participatesInScheduling: false,
      isAllDay: false,

      status: 'SCHEDULED',
      tzid: 'UTC',
    },
  });

  if (!needsSeries || durationlessSeries.length === 1) return [master];

  const tx = durationlessSeries.slice(1).map(({ start }) =>
    prisma.event.create({
      data: {
        userId,
        calendarId: data.calendarId ?? null,
        kind: 'TAREA',
        title: data.title,
        description: data.description ?? null,
        category: data.category ?? null,

        dueDate: start,
        todoStatus: data.todoStatus ?? 'NEEDS_ACTION',
        completed: false,
        percentComplete: 0,

        priority: data.priority ?? 'RELEVANTE',
        repeat: 'NONE',
        rrule: null,
        originEventId: master.id,

        start: null,
        end: null,
        window: 'NONE',
        isFixed: false,
        isInPerson: true,
        canOverlap: false,
        participatesInScheduling: false,
        isAllDay: false,

        status: 'SCHEDULED',
        tzid: 'UTC',
      },
    })
  );

  const children = await prisma.$transaction(tx);
  return [master, ...children];
}

/** ================== handlers ================== */
export async function POST(req: Request) {
  try {
    const raw = await req.json();
    const sanitized = sanitizeEventPayload(raw, { treatMissingPriorityAsOptionalHint: true });
    const parsed = EventCreateSchema.safeParse(sanitized);
    if (!parsed.success) {
      return NextResponse.json({ error: 'Invalid payload', issues: parsed.error.flatten() }, { status: 400 });
    }

    const data = parsed.data;
    const user = await ensureDemoUser();

    let items;
    if (data.kind === 'EVENTO') {
      const normalized = applyPriorityPolicyToEventCreate(data);
      const created = await createEventSeries(user.id, normalized);
      await scheduleFlexibleEvents(user.id, created);
      const createdIds = created.map((item) => item.id);
      const scheduled = await prisma.event.findMany({ where: { id: { in: createdIds } } });
      await preemptLowerPriorityEvents(user.id, scheduled);
      const refreshed = await prisma.event.findMany({ where: { id: { in: createdIds } } });
      const byId = new Map(refreshed.map((item) => [item.id, item]));
      items = createdIds.map((id) => byId.get(id)).filter((item): item is Event => Boolean(item));
    } else {
      items = await createTaskSeries(user.id, data);
    } else if (data.kind === 'RECORDATORIO') {
      // ← Agregar manejo para RECORDATORIO
      items = await createReminderSeries(user.id, data);
    } else {
      throw new Error('Invalid event kind');
    }
    
    return NextResponse.json({ count: items.length, items }, { status: 201 });
  } catch (e: any) {
    console.error('POST /api/events error', e);
    return NextResponse.json({ error: e?.message || 'Server error' }, { status: 500 });
  }
}

export async function GET(req: Request) {
  try {
    const { searchParams } = new URL(req.url);
    const scope = searchParams.get('scope') ?? 'user';

    const where: any = {};
    if (scope === 'user') {
      const demo = await prisma.user.findUnique({ where: { email: 'demo@local' } });
      if (demo) where.userId = demo.id;
    }

    const rows = await prisma.event.findMany({
      where,
      orderBy: [{ start: 'asc' }, { createdAt: 'desc' }],
      take: 5000,
    });

    // ✅ GARANTIZAR que todas las fechas sean ISO strings
    const normalized = rows.map((event) => ({
      ...event,
      start: event.start ? event.start.toISOString() : null,
      end: event.end ? event.end.toISOString() : null,
      dueDate: event.dueDate ? event.dueDate.toISOString() : null,
      windowStart: event.windowStart ? event.windowStart.toISOString() : null,
      windowEnd: event.windowEnd ? event.windowEnd.toISOString() : null,
      createdAt: event.createdAt.toISOString(),
      updatedAt: event.updatedAt.toISOString(),
      lastModified: event.lastModified ? event.lastModified.toISOString() : null,
      createdIcal: event.createdIcal ? event.createdIcal.toISOString() : null,
      completedAt: event.completedAt ? event.completedAt.toISOString() : null,
    }));

    return NextResponse.json(normalized);
  } catch (e) {
    console.error('GET /api/events error', e);
    return NextResponse.json({ error: 'Server error' }, { status: 500 });
  }
}<|MERGE_RESOLUTION|>--- conflicted
+++ resolved
@@ -69,11 +69,7 @@
 
   const clone: Record<string, unknown> = { ...raw };
 
-<<<<<<< HEAD
   const booleanKeys = ['participatesInScheduling', 'isFixed'] as const;
-=======
-  const booleanKeys = ['isInPerson', 'canOverlap', 'participatesInScheduling', 'isFixed'] as const;
->>>>>>> 92cea9be
   for (const key of booleanKeys) {
     if (key in clone) {
       const coerced = coerceBoolean(clone[key]);
@@ -220,17 +216,9 @@
       const policy = priorityPolicy(data.priority);
       data.participatesInScheduling = policy.participatesInScheduling;
       data.isFixed = policy.isFixed;
-<<<<<<< HEAD
 
       if (data.priority === 'RECORDATORIO') {
         data.status = data.status ?? 'SCHEDULED';
-=======
-      data.isInPerson = true;
-
-      if (data.priority === 'RECORDATORIO') {
-        data.status = data.status ?? 'SCHEDULED';
-        data.canOverlap = true;
->>>>>>> 92cea9be
         data.window = 'NONE';
         data.windowStart = null;
         data.windowEnd = null;
@@ -241,18 +229,8 @@
         data.window = 'NONE';
         data.windowStart = null;
         data.windowEnd = null;
-<<<<<<< HEAD
       } else {
         data.status = data.status ?? 'SCHEDULED';
-=======
-        data.canOverlap = false;
-      } else {
-        data.status = data.status ?? 'SCHEDULED';
-        data.canOverlap = false;
-        if (policy.isFixed) {
-          data.canOverlap = false;
-        }
->>>>>>> 92cea9be
       }
     }
 
@@ -548,10 +526,6 @@
         kind: 'EVENTO',
         participatesInScheduling: true,
         isFixed: false,
-<<<<<<< HEAD
-=======
-        canOverlap: false,
->>>>>>> 92cea9be
         priority: { in: prioritiesToMove },
         start: { lt: current.end },
         end: { gt: current.start },
@@ -569,10 +543,6 @@
         participatesInScheduling: true,
         start: { not: null },
         end: { not: null },
-<<<<<<< HEAD
-=======
-        OR: [{ isFixed: true }, { canOverlap: false }],
->>>>>>> 92cea9be
       },
     });
 
@@ -647,10 +617,6 @@
       event.kind === 'EVENTO' &&
       event.participatesInScheduling &&
       !event.isFixed &&
-<<<<<<< HEAD
-=======
-      !event.canOverlap &&
->>>>>>> 92cea9be
       (event.priority === 'URGENTE' || event.priority === 'RELEVANTE') &&
       isUnsetDate(event.start)
   );
@@ -666,10 +632,6 @@
       participatesInScheduling: true,
       start: { not: null },
       end: { not: null },
-<<<<<<< HEAD
-=======
-      OR: [{ isFixed: true }, { canOverlap: false }],
->>>>>>> 92cea9be
       NOT: { id: { in: Array.from(candidateIds) } },
     },
   });
@@ -800,11 +762,6 @@
   description: z.string().trim().nullish(),
   category: z.string().nullish(),
 
-<<<<<<< HEAD
-=======
-  isInPerson: z.boolean().optional().default(true),
-  canOverlap: z.boolean().optional().default(false),
->>>>>>> 92cea9be
   priority: PrioritySchema.default('RELEVANTE'),
 
   repeat: z.nativeEnum(RepeatRule).default('NONE'),
@@ -870,31 +827,18 @@
 
   next.participatesInScheduling = policy.participatesInScheduling;
   next.isFixed = policy.isFixed;
-<<<<<<< HEAD
   next.status = policy.status;
-=======
-  next.isInPerson = true;
->>>>>>> 92cea9be
 
   if (next.priority === 'RECORDATORIO') {
     next.participatesInScheduling = false;
     next.isFixed = false;
     next.status = 'SCHEDULED';
-<<<<<<< HEAD
-=======
-    next.canOverlap = true;
->>>>>>> 92cea9be
     next.window = 'NONE';
     next.windowStart = null;
     next.windowEnd = null;
     return next;
   }
 
-<<<<<<< HEAD
-=======
-  next.canOverlap = false;
-
->>>>>>> 92cea9be
   if (policy.status === 'WAITLIST') {
     next.status = 'WAITLIST';
 
@@ -911,13 +855,6 @@
     next.status = next.status ?? 'SCHEDULED';
   }
 
-<<<<<<< HEAD
-=======
-  if (policy.isFixed) {
-    next.canOverlap = false;
-  }
-
->>>>>>> 92cea9be
   return next;
 }
 
@@ -927,10 +864,7 @@
   const normalizedEnd = data.end && !isUnsetDate(data.end) ? data.end : null;
   const normalizedWindowStart = data.windowStart && !isUnsetDate(data.windowStart) ? data.windowStart : null;
   const normalizedWindowEnd = data.windowEnd && !isUnsetDate(data.windowEnd) ? data.windowEnd : null;
-<<<<<<< HEAD
   const allowOverlap = data.priority === 'RECORDATORIO';
-=======
->>>>>>> 92cea9be
 
   const needsSeries = data.repeat !== 'NONE';
   if (needsSeries && !normalizedStart) {
