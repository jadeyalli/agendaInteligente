'use client';
import './globals.css';
import React, { useEffect, useState } from 'react';
import dynamic from 'next/dynamic';
import Link from 'next/link';
import {
  Calendar as CalendarIcon,
  ListTodo,
  ClipboardList,
  Settings,
  Menu,
  X,
  Palette,
  ChevronsLeft,
  ChevronsRight,
} from 'lucide-react';

import { type ThemeKey, currentTheme, applyTheme } from '@/theme/themes';

/** Tipos que recibiremos desde el calendario */
type ViewId = 'timeGridDay' | 'timeGridWeek' | 'dayGridMonth' | 'multiMonthYear';
type CalendarMeta = { view: ViewId; title: string; start: Date; end: Date };

type CalendarProps = {
  onViewChange?: (meta: CalendarMeta) => void;
};

const Calendar = dynamic<CalendarProps>(
  () => import('@/components/Calendar').then((m) => m.default ?? m),
  { ssr: false },
);

type NavItem = { href: string; label: string; icon: React.ReactNode; active?: boolean };

const NAV: NavItem[] = [
  { href: '/', label: 'Calendario', icon: <CalendarIcon className="h-4 w-4" />, active: true },
  { href: '/tasks', label: 'Tareas', icon: <ListTodo className="h-4 w-4" /> },
  { href: '/requests', label: 'Solicitudes', icon: <ClipboardList className="h-4 w-4" /> },
  { href: '/settings', label: 'Configuración', icon: <Settings className="h-4 w-4" /> },
];

export default function DashboardHomePage() {
  const [sidebarOpen, setSidebarOpen] = useState(false);
  const [desktopCollapsed, setDesktopCollapsed] = useState(false);

  // === Tema ===
  const [theme, setTheme] = useState<ThemeKey>(currentTheme());
  useEffect(() => { applyTheme(theme); }, [theme]);

  // Meta del calendario (para tarjetas)
  const [calMeta, setCalMeta] = useState<CalendarMeta>({
    view: 'timeGridWeek',
    title: '',
    start: new Date(),
    end: new Date(),
  });

  useEffect(() => {
    if (typeof window === 'undefined') return;
    const handle = window.setTimeout(() => {
      window.dispatchEvent(new Event('resize'));
    }, 300);
    return () => window.clearTimeout(handle);
  }, [desktopCollapsed]);

  const linkClass = (active?: boolean) =>
    [
      'flex items-center gap-3 rounded-xl px-4 py-2 text-sm font-medium transition-colors duration-200',
      active
        ? 'bg-slate-900 text-white shadow-sm'
        : 'text-[var(--muted)] hover:bg-slate-100 hover:text-[var(--fg)]',
    ].join(' ');

  const sidebarDesktopClass = [
<<<<<<< HEAD
    'hidden lg:flex lg:min-h-screen lg:flex-col lg:border-r lg:border-slate-200/70 lg:bg-[var(--surface)]/90 lg:px-6 lg:py-6 lg:shadow-sm',
=======
    'hidden lg:flex lg:h-screen lg:flex-col lg:border-r lg:border-slate-200/70 lg:bg-[var(--surface)]/90 lg:px-6 lg:py-6 lg:shadow-sm',
>>>>>>> c3d4fa53
    'transition-[margin,width,opacity] duration-300 ease-in-out lg:overflow-hidden',
    desktopCollapsed ? 'lg:w-0 lg:-ml-10 lg:opacity-0' : 'lg:w-72 lg:opacity-100',
  ].join(' ');

  return (
    <div
      className="min-h-screen bg-[var(--bg)] text-[var(--fg)]"
      style={{ '--app-header-height': '72px' } as React.CSSProperties}
    >
      <div className="flex min-h-screen">
        <aside aria-label="Menú lateral" className={sidebarDesktopClass}>
          <div className="flex grow flex-col gap-6">
            <div className="flex items-center gap-3">
              <div className="flex h-11 w-11 items-center justify-center rounded-2xl bg-gradient-to-br from-indigo-500 via-purple-500 to-sky-400 text-base font-semibold text-white shadow-sm">
                AI
              </div>
              <div>
                <p className="text-xs uppercase tracking-[0.3em] text-[var(--muted)]">Agenda</p>
                <p className="text-base font-semibold text-[var(--fg)]">Panel principal</p>
              </div>
            </div>
<<<<<<< HEAD

            <nav className="space-y-1">
              {NAV.map((item) => (
                <Link key={item.href} href={item.href} className={linkClass(item.active)}>
                  <span className="flex h-8 w-8 items-center justify-center rounded-xl bg-slate-900/5 text-slate-600">
                    {item.icon}
                  </span>
                  <span>{item.label}</span>
                </Link>
              ))}
            </nav>

=======

            <nav className="space-y-1">
              {NAV.map((item) => (
                <Link key={item.href} href={item.href} className={linkClass(item.active)}>
                  <span className="flex h-8 w-8 items-center justify-center rounded-xl bg-slate-900/5 text-slate-600">
                    {item.icon}
                  </span>
                  <span>{item.label}</span>
                </Link>
              ))}
            </nav>

            <div className="mt-auto flex items-center justify-between rounded-xl border border-slate-200/60 bg-white/60 px-3 py-2 text-xs text-[var(--muted)] shadow-sm">
              <span>Versión 1.0</span>
              <button
                type="button"
                className="hidden text-sm font-medium text-slate-500 transition hover:text-slate-800 lg:inline-flex"
                onClick={() => setDesktopCollapsed((prev) => !prev)}
              >
                {desktopCollapsed ? 'Mostrar' : 'Ocultar'}
              </button>
            </div>
>>>>>>> c3d4fa53
          </div>
        </aside>

        {sidebarOpen && (
          <div className="fixed inset-0 z-50 lg:hidden">
            <div
              className="absolute inset-0 bg-slate-900/40 backdrop-blur-sm"
              onClick={() => setSidebarOpen(false)}
              aria-hidden
            />
            <aside className="absolute left-0 top-0 flex h-full w-72 flex-col gap-6 border-r border-slate-200 bg-[var(--surface)] px-5 py-6 shadow-xl">
              <div className="flex items-center justify-between">
                <div className="flex items-center gap-3">
                  <div className="flex h-10 w-10 items-center justify-center rounded-2xl bg-gradient-to-br from-indigo-500 via-purple-500 to-sky-400 text-sm font-semibold text-white">
                    AI
                  </div>
                  <span className="text-base font-semibold text-[var(--fg)]">Agenda</span>
                </div>
                <button
                  className="inline-flex h-9 w-9 items-center justify-center rounded-full border border-slate-200/70 bg-white/60 text-[var(--muted)] transition hover:bg-white"
                  onClick={() => setSidebarOpen(false)}
                  aria-label="Cerrar menú"
                >
                  <X className="h-4 w-4" />
                </button>
              </div>
              <nav className="space-y-1">
                {NAV.map((item) => (
                  <Link
                    key={item.href}
                    href={item.href}
                    className={linkClass(item.active)}
                    onClick={() => setSidebarOpen(false)}
                  >
                    <span className="flex h-8 w-8 items-center justify-center rounded-xl bg-slate-900/5 text-slate-600">
                      {item.icon}
                    </span>
                    <span>{item.label}</span>
                  </Link>
                ))}
              </nav>
            </aside>
          </div>
        )}

        <div className="flex min-h-screen flex-1 flex-col">
          <header className="sticky top-0 z-40 border-b border-slate-200/60 bg-[var(--surface)]/80 px-4 py-3 backdrop-blur-xl">
            <div className="mx-auto flex w-full max-w-[1400px] items-center gap-4">
              <button
                className="inline-flex h-10 w-10 items-center justify-center rounded-full border border-slate-200/70 bg-white/70 text-[var(--fg)] transition hover:-translate-y-0.5 hover:border-slate-300 hover:bg-white lg:hidden"
                onClick={() => setSidebarOpen(true)}
                aria-label="Abrir menú"
              >
                <Menu className="h-4 w-4" />
              </button>

              <div className="flex items-center gap-3">
<<<<<<< HEAD
                <button
                  type="button"
                  className="hidden h-10 w-10 items-center justify-center rounded-full border border-slate-200/70 bg-white/70 text-[var(--muted)] transition hover:text-[var(--fg)] lg:inline-flex"
                  onClick={() => setDesktopCollapsed((prev) => !prev)}
                  aria-label={desktopCollapsed ? 'Mostrar menú lateral' : 'Ocultar menú lateral'}
                >
                  {desktopCollapsed ? <ChevronsRight className="h-4 w-4" /> : <ChevronsLeft className="h-4 w-4" />}
                </button>
=======
                <div className="hidden h-11 w-11 items-center justify-center rounded-2xl bg-gradient-to-br from-indigo-500 via-purple-500 to-sky-400 text-base font-semibold text-white shadow-sm lg:flex">
                  AI
                </div>
>>>>>>> c3d4fa53
                <div>
                  <p className="text-xs uppercase tracking-[0.32em] text-[var(--muted)]">Agenda Inteligente</p>
                  <p className="text-lg font-semibold leading-tight text-[var(--fg)]">Panel de organización</p>
                </div>
              </div>

              <div className="ml-auto flex items-center gap-2 sm:gap-3">
                <div className="hidden items-center rounded-full border border-slate-200/60 bg-white/70 px-3 py-1 text-xs font-medium text-[var(--muted)] shadow-sm sm:flex">
                  <span className="truncate">{calMeta.title || ' '}</span>
                </div>
<<<<<<< HEAD
=======
                <button
                  type="button"
                  className="hidden h-10 w-10 items-center justify-center rounded-full border border-slate-200/70 bg-white/70 text-[var(--muted)] transition hover:text-[var(--fg)] lg:inline-flex"
                  onClick={() => setDesktopCollapsed((prev) => !prev)}
                  aria-label={desktopCollapsed ? 'Mostrar menú lateral' : 'Ocultar menú lateral'}
                >
                  {desktopCollapsed ? <ChevronsRight className="h-4 w-4" /> : <ChevronsLeft className="h-4 w-4" />}
                </button>
>>>>>>> c3d4fa53
                <div className="relative">
                  <select
                    value={theme}
                    onChange={(e) => setTheme(e.target.value as ThemeKey)}
                    aria-label="Seleccionar tema"
                    className="appearance-none rounded-full border border-slate-200/70 bg-white/70 px-4 py-2 pr-9 text-sm font-medium text-[var(--fg)] shadow-sm transition hover:bg-white"
                    title="Tema"
                  >
                    <option value="pastel">Pastel</option>
                    <option value="funny">Funny</option>
                    <option value="cool">Cool</option>
                    <option value="autumn">Autumn</option>
                    <option value="mono">Mono</option>
                  </select>
                  <span className="pointer-events-none absolute right-3 top-1/2 -translate-y-1/2 text-slate-500">
                    <Palette className="h-4 w-4" />
                  </span>
                </div>
                <div className="ml-1 h-10 w-10 rounded-full bg-gradient-to-br from-slate-300 via-slate-200 to-slate-500 shadow-inner" />
              </div>
            </div>
          </header>

          <main className="mx-auto w-full max-w-[1400px] flex-1 px-4 py-6 sm:px-6 lg:px-10">
            <Calendar onViewChange={(meta) => setCalMeta(meta)} />
          </main>

          <footer className="mt-auto border-t border-slate-200/60 bg-[var(--surface)]/80 px-4 py-4 text-sm text-[var(--muted)]">
            <div className="mx-auto flex w-full max-w-[1400px] flex-col gap-2 sm:flex-row sm:items-center sm:justify-between">
              <span className="font-medium">{new Date().getFullYear()} · Agenda Inteligente</span>
              <span className="text-xs uppercase tracking-[0.24em] text-slate-400">Organiza tu día con claridad</span>
            </div>
          </footer>
        </div>
      </div>
    </div>
  );
}<|MERGE_RESOLUTION|>--- conflicted
+++ resolved
@@ -72,11 +72,7 @@
     ].join(' ');
 
   const sidebarDesktopClass = [
-<<<<<<< HEAD
-    'hidden lg:flex lg:min-h-screen lg:flex-col lg:border-r lg:border-slate-200/70 lg:bg-[var(--surface)]/90 lg:px-6 lg:py-6 lg:shadow-sm',
-=======
     'hidden lg:flex lg:h-screen lg:flex-col lg:border-r lg:border-slate-200/70 lg:bg-[var(--surface)]/90 lg:px-6 lg:py-6 lg:shadow-sm',
->>>>>>> c3d4fa53
     'transition-[margin,width,opacity] duration-300 ease-in-out lg:overflow-hidden',
     desktopCollapsed ? 'lg:w-0 lg:-ml-10 lg:opacity-0' : 'lg:w-72 lg:opacity-100',
   ].join(' ');
@@ -98,7 +94,6 @@
                 <p className="text-base font-semibold text-[var(--fg)]">Panel principal</p>
               </div>
             </div>
-<<<<<<< HEAD
 
             <nav className="space-y-1">
               {NAV.map((item) => (
@@ -111,19 +106,6 @@
               ))}
             </nav>
 
-=======
-
-            <nav className="space-y-1">
-              {NAV.map((item) => (
-                <Link key={item.href} href={item.href} className={linkClass(item.active)}>
-                  <span className="flex h-8 w-8 items-center justify-center rounded-xl bg-slate-900/5 text-slate-600">
-                    {item.icon}
-                  </span>
-                  <span>{item.label}</span>
-                </Link>
-              ))}
-            </nav>
-
             <div className="mt-auto flex items-center justify-between rounded-xl border border-slate-200/60 bg-white/60 px-3 py-2 text-xs text-[var(--muted)] shadow-sm">
               <span>Versión 1.0</span>
               <button
@@ -134,7 +116,6 @@
                 {desktopCollapsed ? 'Mostrar' : 'Ocultar'}
               </button>
             </div>
->>>>>>> c3d4fa53
           </div>
         </aside>
 
@@ -192,7 +173,19 @@
               </button>
 
               <div className="flex items-center gap-3">
-<<<<<<< HEAD
+                <div className="hidden h-11 w-11 items-center justify-center rounded-2xl bg-gradient-to-br from-indigo-500 via-purple-500 to-sky-400 text-base font-semibold text-white shadow-sm lg:flex">
+                  AI
+                </div>
+                <div>
+                  <p className="text-xs uppercase tracking-[0.32em] text-[var(--muted)]">Agenda Inteligente</p>
+                  <p className="text-lg font-semibold leading-tight text-[var(--fg)]">Panel de organización</p>
+                </div>
+              </div>
+
+              <div className="ml-auto flex items-center gap-2 sm:gap-3">
+                <div className="hidden items-center rounded-full border border-slate-200/60 bg-white/70 px-3 py-1 text-xs font-medium text-[var(--muted)] shadow-sm sm:flex">
+                  <span className="truncate">{calMeta.title || ' '}</span>
+                </div>
                 <button
                   type="button"
                   className="hidden h-10 w-10 items-center justify-center rounded-full border border-slate-200/70 bg-white/70 text-[var(--muted)] transition hover:text-[var(--fg)] lg:inline-flex"
@@ -201,32 +194,6 @@
                 >
                   {desktopCollapsed ? <ChevronsRight className="h-4 w-4" /> : <ChevronsLeft className="h-4 w-4" />}
                 </button>
-=======
-                <div className="hidden h-11 w-11 items-center justify-center rounded-2xl bg-gradient-to-br from-indigo-500 via-purple-500 to-sky-400 text-base font-semibold text-white shadow-sm lg:flex">
-                  AI
-                </div>
->>>>>>> c3d4fa53
-                <div>
-                  <p className="text-xs uppercase tracking-[0.32em] text-[var(--muted)]">Agenda Inteligente</p>
-                  <p className="text-lg font-semibold leading-tight text-[var(--fg)]">Panel de organización</p>
-                </div>
-              </div>
-
-              <div className="ml-auto flex items-center gap-2 sm:gap-3">
-                <div className="hidden items-center rounded-full border border-slate-200/60 bg-white/70 px-3 py-1 text-xs font-medium text-[var(--muted)] shadow-sm sm:flex">
-                  <span className="truncate">{calMeta.title || ' '}</span>
-                </div>
-<<<<<<< HEAD
-=======
-                <button
-                  type="button"
-                  className="hidden h-10 w-10 items-center justify-center rounded-full border border-slate-200/70 bg-white/70 text-[var(--muted)] transition hover:text-[var(--fg)] lg:inline-flex"
-                  onClick={() => setDesktopCollapsed((prev) => !prev)}
-                  aria-label={desktopCollapsed ? 'Mostrar menú lateral' : 'Ocultar menú lateral'}
-                >
-                  {desktopCollapsed ? <ChevronsRight className="h-4 w-4" /> : <ChevronsLeft className="h-4 w-4" />}
-                </button>
->>>>>>> c3d4fa53
                 <div className="relative">
                   <select
                     value={theme}
